PROJECT := caffe

CONFIG_FILE := Makefile.config
include $(CONFIG_FILE)

BUILD_DIR_LINK := $(BUILD_DIR)
RELEASE_BUILD_DIR ?= .$(BUILD_DIR)_release
DEBUG_BUILD_DIR ?= .$(BUILD_DIR)_debug

DEBUG ?= 0
ifeq ($(DEBUG), 1)
	BUILD_DIR := $(DEBUG_BUILD_DIR)
	OTHER_BUILD_DIR := $(RELEASE_BUILD_DIR)
else
	BUILD_DIR := $(RELEASE_BUILD_DIR)
	OTHER_BUILD_DIR := $(DEBUG_BUILD_DIR)
endif

# All of the directories containing code.
SRC_DIRS := $(shell find * -type d -exec bash -c "find {} -maxdepth 1 \
	\( -name '*.cpp' -o -name '*.proto' \) | grep -q ." \; -print)

# The target shared library name
LIB_BUILD_DIR := $(BUILD_DIR)/lib
STATIC_NAME := $(LIB_BUILD_DIR)/lib$(PROJECT).a
DYNAMIC_NAME := $(LIB_BUILD_DIR)/lib$(PROJECT).so

##############################
# Get all source files
##############################
# CXX_SRCS are the source files excluding the test ones.
CXX_SRCS := $(shell find src/$(PROJECT) ! -name "test_*.cpp" -name "*.cpp")
# CU_SRCS are the cuda source files
CU_SRCS := $(shell find src/$(PROJECT) ! -name "test_*.cu" -name "*.cu")
# TEST_SRCS are the test source files
TEST_MAIN_SRC := src/$(PROJECT)/test/test_caffe_main.cpp
TEST_SRCS := $(shell find src/$(PROJECT) -name "test_*.cpp")
TEST_SRCS := $(filter-out $(TEST_MAIN_SRC), $(TEST_SRCS))
TEST_CU_SRCS := $(shell find src/$(PROJECT) -name "test_*.cu")
GTEST_SRC := src/gtest/gtest-all.cpp
# TOOL_SRCS are the source files for the tool binaries
TOOL_SRCS := $(shell find tools -name "*.cpp")
# EXAMPLE_SRCS are the source files for the example binaries
EXAMPLE_SRCS := $(shell find examples -name "*.cpp")
# BUILD_INCLUDE_DIR contains any generated header files we want to include.
BUILD_INCLUDE_DIR := $(BUILD_DIR)/src
# PROTO_SRCS are the protocol buffer definitions
PROTO_SRC_DIR := src/$(PROJECT)/proto
PROTO_SRCS := $(wildcard $(PROTO_SRC_DIR)/*.proto)
# PROTO_BUILD_DIR will contain the .cc and obj files generated from
# PROTO_SRCS; PROTO_BUILD_INCLUDE_DIR will contain the .h header files
PROTO_BUILD_DIR := $(BUILD_DIR)/$(PROTO_SRC_DIR)
PROTO_BUILD_INCLUDE_DIR := $(BUILD_INCLUDE_DIR)/$(PROJECT)/proto
# NONGEN_CXX_SRCS includes all source/header files except those generated
# automatically (e.g., by proto).
NONGEN_CXX_SRCS := $(shell find \
	src/$(PROJECT) \
	include/$(PROJECT) \
	python/$(PROJECT) \
	matlab/$(PROJECT) \
	examples \
	tools \
	-name "*.cpp" -or -name "*.hpp" -or -name "*.cu" -or -name "*.cuh")
LINT_SCRIPT := scripts/cpp_lint.py
LINT_OUTPUT_DIR := $(BUILD_DIR)/.lint
LINT_EXT := lint.txt
LINT_OUTPUTS := $(addsuffix .$(LINT_EXT), $(addprefix $(LINT_OUTPUT_DIR)/, $(NONGEN_CXX_SRCS)))
EMPTY_LINT_REPORT := $(BUILD_DIR)/.$(LINT_EXT)
NONEMPTY_LINT_REPORT := $(BUILD_DIR)/$(LINT_EXT)
# PY$(PROJECT)_SRC is the python wrapper for $(PROJECT)
PY$(PROJECT)_SRC := python/$(PROJECT)/_$(PROJECT).cpp
PY$(PROJECT)_HXX_SRC := python/$(PROJECT)/_$(PROJECT).hpp
PY$(PROJECT)_SO := python/$(PROJECT)/_$(PROJECT).so
# MAT$(PROJECT)_SRC is the matlab wrapper for $(PROJECT)
MAT$(PROJECT)_SRC := matlab/$(PROJECT)/mat$(PROJECT).cpp
ifneq ($(MATLAB_DIR),)
	MAT_SO_EXT := $(shell $(MATLAB_DIR)/bin/mexext)
endif
MAT$(PROJECT)_SO := matlab/$(PROJECT)/$(PROJECT).$(MAT_SO_EXT)

##############################
# Derive generated files
##############################
# The generated files for protocol buffers
PROTO_GEN_HEADER_SRCS := $(addprefix $(PROTO_BUILD_DIR)/, \
		$(notdir ${PROTO_SRCS:.proto=.pb.h}))
PROTO_GEN_HEADER := $(addprefix $(PROTO_BUILD_INCLUDE_DIR)/, \
		$(notdir ${PROTO_SRCS:.proto=.pb.h}))
PROTO_GEN_CC := $(addprefix $(BUILD_DIR)/, ${PROTO_SRCS:.proto=.pb.cc})
PY_PROTO_BUILD_DIR := python/$(PROJECT)/proto
PY_PROTO_INIT := python/$(PROJECT)/proto/__init__.py
PROTO_GEN_PY := $(foreach file,${PROTO_SRCS:.proto=_pb2.py}, \
		$(PY_PROTO_BUILD_DIR)/$(notdir $(file)))
# The objects corresponding to the source files
# These objects will be linked into the final shared library, so we
# exclude the tool, example, and test objects.
CXX_OBJS := $(addprefix $(BUILD_DIR)/, ${CXX_SRCS:.cpp=.o})
CU_OBJS := $(addprefix $(BUILD_DIR)/cuda/, ${CU_SRCS:.cu=.o})
PROTO_OBJS := ${PROTO_GEN_CC:.cc=.o}
OBJS := $(PROTO_OBJS) $(CXX_OBJS) $(CU_OBJS)
# tool, example, and test objects
TOOL_OBJS := $(addprefix $(BUILD_DIR)/, ${TOOL_SRCS:.cpp=.o})
TOOL_BUILD_DIR := $(BUILD_DIR)/tools
TEST_CXX_BUILD_DIR := $(BUILD_DIR)/src/$(PROJECT)/test
TEST_CU_BUILD_DIR := $(BUILD_DIR)/cuda/src/$(PROJECT)/test
TEST_CXX_OBJS := $(addprefix $(BUILD_DIR)/, ${TEST_SRCS:.cpp=.o})
TEST_CU_OBJS := $(addprefix $(BUILD_DIR)/cuda/, ${TEST_CU_SRCS:.cu=.o})
TEST_OBJS := $(TEST_CXX_OBJS) $(TEST_CU_OBJS)
GTEST_OBJ := $(addprefix $(BUILD_DIR)/, ${GTEST_SRC:.cpp=.o})
EXAMPLE_OBJS := $(addprefix $(BUILD_DIR)/, ${EXAMPLE_SRCS:.cpp=.o})
# Output files for automatic dependency generation
DEPS := ${CXX_OBJS:.o=.d} ${CU_OBJS:.o=.d} ${TEST_CXX_OBJS:.o=.d} \
	${TEST_CU_OBJS:.o=.d}
# tool, example, and test bins
TOOL_BINS := ${TOOL_OBJS:.o=.bin}
EXAMPLE_BINS := ${EXAMPLE_OBJS:.o=.bin}
# symlinks to tool bins without the ".bin" extension
TOOL_BIN_LINKS := ${TOOL_BINS:.bin=}
# Put the test binaries in build/test for convenience.
TEST_BIN_DIR := $(BUILD_DIR)/test
TEST_CU_BINS := $(addsuffix .testbin,$(addprefix $(TEST_BIN_DIR)/, \
		$(foreach obj,$(TEST_CU_OBJS),$(basename $(notdir $(obj))))))
TEST_CXX_BINS := $(addsuffix .testbin,$(addprefix $(TEST_BIN_DIR)/, \
		$(foreach obj,$(TEST_CXX_OBJS),$(basename $(notdir $(obj))))))
TEST_BINS := $(TEST_CXX_BINS) $(TEST_CU_BINS)
# TEST_ALL_BIN is the test binary that links caffe statically.
TEST_ALL_BIN := $(TEST_BIN_DIR)/test_all.testbin
# TEST_ALL_DYNINK_BIN is the test binary that links caffe as a dynamic library.
TEST_ALL_DYNLINK_BIN := $(TEST_BIN_DIR)/test_all_dynamic_link.testbin

##############################
# Derive compiler warning dump locations
##############################
WARNS_EXT := warnings.txt
CXX_WARNS := $(addprefix $(BUILD_DIR)/, ${CXX_SRCS:.cpp=.o.$(WARNS_EXT)})
CU_WARNS := $(addprefix $(BUILD_DIR)/cuda/, ${CU_SRCS:.cu=.o.$(WARNS_EXT)})
TOOL_WARNS := $(addprefix $(BUILD_DIR)/, ${TOOL_SRCS:.cpp=.o.$(WARNS_EXT)})
EXAMPLE_WARNS := $(addprefix $(BUILD_DIR)/, ${EXAMPLE_SRCS:.cpp=.o.$(WARNS_EXT)})
TEST_WARNS := $(addprefix $(BUILD_DIR)/, ${TEST_SRCS:.cpp=.o.$(WARNS_EXT)})
TEST_CU_WARNS := $(addprefix $(BUILD_DIR)/cuda/, ${TEST_CU_SRCS:.cu=.o.$(WARNS_EXT)})
ALL_CXX_WARNS := $(CXX_WARNS) $(TOOL_WARNS) $(EXAMPLE_WARNS) $(TEST_WARNS)
ALL_CU_WARNS := $(CU_WARNS) $(TEST_CU_WARNS)
ALL_WARNS := $(ALL_CXX_WARNS) $(ALL_CU_WARNS)

EMPTY_WARN_REPORT := $(BUILD_DIR)/.$(WARNS_EXT)
NONEMPTY_WARN_REPORT := $(BUILD_DIR)/$(WARNS_EXT)

##############################
# Derive include and lib directories
##############################
CUDA_INCLUDE_DIR := $(CUDA_DIR)/include

CUDA_LIB_DIR :=
# add <cuda>/lib64 only if it exists
ifneq ("$(wildcard $(CUDA_DIR)/lib64)","")
	CUDA_LIB_DIR += $(CUDA_DIR)/lib64
endif
CUDA_LIB_DIR += $(CUDA_DIR)/lib

INCLUDE_DIRS += $(BUILD_INCLUDE_DIR) ./src ./include
ifneq ($(CPU_ONLY), 1)
	INCLUDE_DIRS += $(CUDA_INCLUDE_DIR)
	LIBRARY_DIRS += $(CUDA_LIB_DIR)
	LIBRARIES := cudart cublas curand
endif
LIBRARIES += glog gflags protobuf leveldb snappy \
	lmdb boost_system hdf5_hl hdf5 m \
	opencv_core opencv_highgui opencv_imgproc
PYTHON_LIBRARIES := boost_python python2.7
WARNINGS := -Wall -Wno-sign-compare

##############################
# Set build directories
##############################

DISTRIBUTE_SUBDIRS := $(DISTRIBUTE_DIR)/bin $(DISTRIBUTE_DIR)/lib
DIST_ALIASES := dist
ifneq ($(strip $(DISTRIBUTE_DIR)),distribute)
		DIST_ALIASES += distribute
endif

ALL_BUILD_DIRS := $(sort $(BUILD_DIR) $(addprefix $(BUILD_DIR)/, $(SRC_DIRS)) \
	$(addprefix $(BUILD_DIR)/cuda/, $(SRC_DIRS)) \
	$(LIB_BUILD_DIR) $(TEST_BIN_DIR) $(PY_PROTO_BUILD_DIR) $(LINT_OUTPUT_DIR) \
	$(DISTRIBUTE_SUBDIRS) $(PROTO_BUILD_INCLUDE_DIR))

##############################
# Set directory for Doxygen-generated documentation
##############################
DOXYGEN_CONFIG_FILE ?= ./.Doxyfile
# should be the same as OUTPUT_DIRECTORY in the .Doxyfile
DOXYGEN_OUTPUT_DIR ?= ./doxygen
DOXYGEN_COMMAND ?= doxygen
# All the files that might have Doxygen documentation.
DOXYGEN_SOURCES := $(shell find \
	src/$(PROJECT) \
	include/$(PROJECT) \
	python/ \
	matlab/ \
	examples \
	tools \
	-name "*.cpp" -or -name "*.hpp" -or -name "*.cu" -or -name "*.cuh" -or \
        -name "*.py" -or -name "*.m")
DOXYGEN_SOURCES += $(DOXYGEN_CONFIG_FILE)


##############################
# Configure build
##############################

# Determine platform
UNAME := $(shell uname -s)
ifeq ($(UNAME), Linux)
	LINUX := 1
else ifeq ($(UNAME), Darwin)
	OSX := 1
endif

# Linux
ifeq ($(LINUX), 1)
	CXX ?= /usr/bin/g++
	GCCVERSION := $(shell $(CXX) -dumpversion | cut -f1,2 -d.)
	# older versions of gcc are too dumb to build boost with -Wuninitalized
	ifeq ($(shell echo $(GCCVERSION) \< 4.6 | bc), 1)
		WARNINGS += -Wno-uninitialized
	endif
	# boost::thread is reasonably called boost_thread (compare OS X)
	# We will also explicitly add stdc++ to the link target.
	LIBRARIES += boost_thread stdc++
endif

# OS X:
# clang++ instead of g++
# libstdc++ instead of libc++ for CUDA compatibility on 10.9
ifeq ($(OSX), 1)
	CXX := /usr/bin/clang++
	CXXFLAGS += -stdlib=libstdc++
	LINKFLAGS += -stdlib=libstdc++
	# clang throws this warning for cuda headers
	WARNINGS += -Wno-unneeded-internal-declaration
	# gtest needs to use its own tuple to not conflict with clang
	CXXFLAGS += -DGTEST_USE_OWN_TR1_TUPLE=1
	# boost::thread is called boost_thread-mt to mark multithreading on OS X
	LIBRARIES += boost_thread-mt
<<<<<<< HEAD
	NVCCFLAGS += -DOSX
=======
>>>>>>> c211fd01
endif

# Custom compiler
ifdef CUSTOM_CXX
	CXX := $(CUSTOM_CXX)
endif

# Static linking
ifneq (,$(findstring clang++,$(CXX)))
	STATIC_LINK_COMMAND := -Wl,-force_load $(STATIC_NAME)
else ifneq (,$(findstring g++,$(CXX)))
	STATIC_LINK_COMMAND := -Wl,--whole-archive $(STATIC_NAME) -Wl,--no-whole-archive
else
	$(error Cannot static link with the $(CXX) compiler.)
endif

# Debugging
ifeq ($(DEBUG), 1)
	COMMON_FLAGS += -DDEBUG -g -O0
	NVCCFLAGS += -G
else
	COMMON_FLAGS += -DNDEBUG -O2
endif

# cuDNN acceleration configuration.
ifeq ($(USE_CUDNN), 1)
	LIBRARIES += cudnn
	COMMON_FLAGS += -DUSE_CUDNN
endif

# CPU-only configuration
ifeq ($(CPU_ONLY), 1)
	OBJS := $(PROTO_OBJS) $(CXX_OBJS)
	TEST_OBJS := $(TEST_CXX_OBJS)
	TEST_BINS := $(TEST_CXX_BINS)
	ALL_WARNS := $(ALL_CXX_WARNS)
	TEST_FILTER := --gtest_filter="-*GPU*"
	COMMON_FLAGS += -DCPU_ONLY
endif

# BLAS configuration (default = ATLAS)
BLAS ?= atlas
ifeq ($(BLAS), mkl)
	# MKL
	LIBRARIES += mkl_rt
	COMMON_FLAGS += -DUSE_MKL
	MKL_DIR ?= /opt/intel/mkl
	BLAS_INCLUDE ?= $(MKL_DIR)/include
	BLAS_LIB ?= $(MKL_DIR)/lib $(MKL_DIR)/lib/intel64
else ifeq ($(BLAS), open)
	# OpenBLAS
	LIBRARIES += openblas
else
	# ATLAS
	ifeq ($(LINUX), 1)
		ifeq ($(BLAS), atlas)
			# Linux simply has cblas and atlas
			LIBRARIES += cblas atlas
		endif
	else ifeq ($(OSX), 1)
		# OS X packages atlas as the vecLib framework
		LIBRARIES += cblas
		# 10.10 has accelerate while 10.9 has veclib
		XCODE_CLT_VER := $(shell pkgutil --pkg-info=com.apple.pkg.CLTools_Executables | grep -o 'version: 6')
		ifneq (,$(findstring version: 6,$(XCODE_CLT_VER)))
			BLAS_INCLUDE ?= /Applications/Xcode.app/Contents/Developer/Platforms/MacOSX.platform/Developer/SDKs/MacOSX10.10.sdk/System/Library/Frameworks/Accelerate.framework/Versions/Current/Frameworks/vecLib.framework/Headers/
			LDFLAGS += -framework Accelerate
		else
			BLAS_INCLUDE ?= /System/Library/Frameworks/vecLib.framework/Versions/Current/Headers/
			LDFLAGS += -framework vecLib
		endif
	endif
endif
INCLUDE_DIRS += $(BLAS_INCLUDE)
LIBRARY_DIRS += $(BLAS_LIB)

LIBRARY_DIRS += $(LIB_BUILD_DIR)

# Automatic dependency generation (nvcc is handled separately)
CXXFLAGS += -MMD -MP

# Complete build flags.
COMMON_FLAGS += $(foreach includedir,$(INCLUDE_DIRS),-I$(includedir))
CXXFLAGS += -pthread -fPIC $(COMMON_FLAGS) $(WARNINGS)
NVCCFLAGS += -ccbin=$(CXX) -Xcompiler -fPIC $(COMMON_FLAGS)
# mex may invoke an older gcc that is too liberal with -Wuninitalized
MATLAB_CXXFLAGS := $(CXXFLAGS) -Wno-uninitialized
LINKFLAGS += -pthread -fPIC $(COMMON_FLAGS) $(WARNINGS)

USE_PKG_CONFIG ?= 0
ifeq ($(USE_PKG_CONFIG), 1)
	PKG_CONFIG := $(shell pkg-config opencv --libs)
else
	PKG_CONFIG :=
endif
LDFLAGS += $(foreach librarydir,$(LIBRARY_DIRS),-L$(librarydir)) $(PKG_CONFIG) \
		$(foreach library,$(LIBRARIES),-l$(library))
PYTHON_LDFLAGS := $(LDFLAGS) $(foreach library,$(PYTHON_LIBRARIES),-l$(library))

# 'superclean' target recursively* deletes all files ending with an extension
# in $(SUPERCLEAN_EXTS) below.  This may be useful if you've built older
# versions of Caffe that do not place all generated files in a location known
# to the 'clean' target.
#
# 'supercleanlist' will list the files to be deleted by make superclean.
#
# * Recursive with the exception that symbolic links are never followed, per the
# default behavior of 'find'.
SUPERCLEAN_EXTS := .so .a .o .bin .testbin .pb.cc .pb.h _pb2.py .cuo

# Set the sub-targets of the 'everything' target.
EVERYTHING_TARGETS := all py$(PROJECT) test warn lint
# Only build matcaffe as part of "everything" if MATLAB_DIR is specified.
ifneq ($(MATLAB_DIR),)
	EVERYTHING_TARGETS += mat$(PROJECT)
endif

##############################
# Define build targets
##############################
.PHONY: all test clean docs linecount lint lintclean tools examples $(DIST_ALIASES) \
	py mat py$(PROJECT) mat$(PROJECT) proto runtest \
	superclean supercleanlist supercleanfiles warn everything

all: $(STATIC_NAME) $(DYNAMIC_NAME) tools examples

everything: $(EVERYTHING_TARGETS)

linecount:
	cloc --read-lang-def=$(PROJECT).cloc \
		src/$(PROJECT) include/$(PROJECT) tools examples \
		python matlab

lint: $(EMPTY_LINT_REPORT)

lintclean:
	@ $(RM) -r $(LINT_OUTPUT_DIR) $(EMPTY_LINT_REPORT) $(NONEMPTY_LINT_REPORT)

docs: $(DOXYGEN_OUTPUT_DIR)
	@ cd ./docs ; ln -sfn ../$(DOXYGEN_OUTPUT_DIR)/html doxygen

$(DOXYGEN_OUTPUT_DIR): $(DOXYGEN_CONFIG_FILE) $(DOXYGEN_SOURCES)
	$(DOXYGEN_COMMAND) $(DOXYGEN_CONFIG_FILE)

$(EMPTY_LINT_REPORT): $(LINT_OUTPUTS) | $(BUILD_DIR)
	@ cat $(LINT_OUTPUTS) > $@
	@ if [ -s "$@" ]; then \
		cat $@; \
		mv $@ $(NONEMPTY_LINT_REPORT); \
		echo "Found one or more lint errors."; \
		exit 1; \
	  fi; \
	  $(RM) $(NONEMPTY_LINT_REPORT); \
	  echo "No lint errors!";

$(LINT_OUTPUTS): $(LINT_OUTPUT_DIR)/%.lint.txt : % $(LINT_SCRIPT) | $(LINT_OUTPUT_DIR)
	@ mkdir -p $(dir $@)
	@ python $(LINT_SCRIPT) $< 2>&1 \
		| grep -v "^Done processing " \
		| grep -v "^Total errors found: 0" \
		> $@ \
		|| true

test: $(TEST_ALL_BIN) $(TEST_ALL_DYNLINK_BIN) $(TEST_BINS)

tools: $(TOOL_BINS) $(TOOL_BIN_LINKS)

examples: $(EXAMPLE_BINS)

py$(PROJECT): py

py: $(PY$(PROJECT)_SO) $(PROTO_GEN_PY)

$(PY$(PROJECT)_SO): $(PY$(PROJECT)_SRC) $(STATIC_NAME) $(PY$(PROJECT)_HXX_SRC)
	@ echo CXX $<
	$(Q)$(CXX) -shared -o $@ $(PY$(PROJECT)_SRC) \
		$(STATIC_LINK_COMMAND) $(LINKFLAGS) $(PYTHON_LDFLAGS)

mat$(PROJECT): mat

mat: $(MAT$(PROJECT)_SO)

$(MAT$(PROJECT)_SO): $(MAT$(PROJECT)_SRC) $(STATIC_NAME)
	@ if [ -z "$(MATLAB_DIR)" ]; then \
		echo "MATLAB_DIR must be specified in $(CONFIG_FILE)" \
			"to build mat$(PROJECT)."; \
		exit 1; \
	fi
	@ echo MEX $<
	$(Q)$(MATLAB_DIR)/bin/mex $(MAT$(PROJECT)_SRC) \
			CXX="$(CXX)" \
			CXXFLAGS="\$$CXXFLAGS $(MATLAB_CXXFLAGS)" \
			CXXLIBS="\$$CXXLIBS $(STATIC_LINK_COMMAND) $(LDFLAGS)" -output $@

runtest: $(TEST_ALL_BIN) $(TEST_ALL_DYNLINK_BIN)
	$(TEST_ALL_BIN) $(TEST_GPUID) --gtest_shuffle $(TEST_FILTER) && \
	$(TEST_ALL_DYNLINK_BIN) $(TEST_GPUID) --gtest_shuffle $(TEST_FILTER)

warn: $(EMPTY_WARN_REPORT)

$(EMPTY_WARN_REPORT): $(ALL_WARNS) | $(BUILD_DIR)
	@ cat $(ALL_WARNS) > $@
	@ if [ -s "$@" ]; then \
		cat $@; \
		mv $@ $(NONEMPTY_WARN_REPORT); \
		echo "Compiler produced one or more warnings."; \
		exit 1; \
	  fi; \
	  $(RM) $(NONEMPTY_WARN_REPORT); \
	  echo "No compiler warnings!";

$(ALL_WARNS): %.o.$(WARNS_EXT) : %.o

$(BUILD_DIR_LINK): $(BUILD_DIR)/.linked

# Create a target ".linked" in this BUILD_DIR to tell Make that the "build" link
# is currently correct, then delete the one in the OTHER_BUILD_DIR in case it
# exists and $(DEBUG) is toggled later.
$(BUILD_DIR)/.linked:
	@ mkdir -p $(BUILD_DIR)
	@ $(RM) $(OTHER_BUILD_DIR)/.linked
	@ $(RM) -r $(BUILD_DIR_LINK)
	@ ln -s $(BUILD_DIR) $(BUILD_DIR_LINK)
	@ touch $@

$(ALL_BUILD_DIRS): | $(BUILD_DIR_LINK)
	@ mkdir -p $@

$(DYNAMIC_NAME): $(OBJS) | $(LIB_BUILD_DIR)
	@ echo LD $<
	$(Q)$(CXX) -shared -o $@ $(OBJS) $(LINKFLAGS) $(LDFLAGS)

$(STATIC_NAME): $(OBJS) | $(LIB_BUILD_DIR)
	@ echo AR $<
	$(Q)ar rcs $@ $(OBJS)

$(BUILD_DIR)/%.o: %.cpp | $(ALL_BUILD_DIRS)
	@ echo CXX $<
	$(Q)$(CXX) $< $(CXXFLAGS) -c -o $@ 2> $@.$(WARNS_EXT) \
		|| (cat $@.$(WARNS_EXT); exit 1)
	@ cat $@.$(WARNS_EXT)

$(PROTO_BUILD_DIR)/%.pb.o: $(PROTO_BUILD_DIR)/%.pb.cc $(PROTO_GEN_HEADER) \
		| $(PROTO_BUILD_DIR)
	@ echo CXX $<
	$(Q)$(CXX) $< $(CXXFLAGS) -c -o $@ 2> $@.$(WARNS_EXT) \
		|| (cat $@.$(WARNS_EXT); exit 1)
	@ cat $@.$(WARNS_EXT)

$(BUILD_DIR)/cuda/%.o: %.cu | $(ALL_BUILD_DIRS)
	@ echo NVCC $<
	$(Q)$(CUDA_DIR)/bin/nvcc $(NVCCFLAGS) $(CUDA_ARCH) -M $< -o ${@:.o=.d} \
		-odir $(@D)
	$(Q)$(CUDA_DIR)/bin/nvcc $(NVCCFLAGS) $(CUDA_ARCH) -c $< -o $@ 2> $@.$(WARNS_EXT) \
		|| (cat $@.$(WARNS_EXT); exit 1)
	@ cat $@.$(WARNS_EXT)

$(TEST_ALL_BIN): $(TEST_MAIN_SRC) $(TEST_OBJS) $(GTEST_OBJ) $(STATIC_NAME) \
		| $(TEST_BIN_DIR)
	@ echo CXX/LD -o $@ $<
	$(Q)$(CXX) $(TEST_MAIN_SRC) $(TEST_OBJS) $(GTEST_OBJ) $(STATIC_LINK_COMMAND) \
		-o $@ $(LINKFLAGS) $(LDFLAGS)

$(TEST_ALL_DYNLINK_BIN): $(TEST_MAIN_SRC) $(TEST_OBJS) $(GTEST_OBJ) $(DYNAMIC_NAME) \
		| $(TEST_BIN_DIR)
	@ echo CXX/LD -o $@ $<
	$(Q)$(CXX) $(TEST_MAIN_SRC) $(TEST_OBJS) $(GTEST_OBJ) \
		-o $@ $(LINKFLAGS) $(LDFLAGS) -l$(PROJECT) -Wl,-rpath,$(LIB_BUILD_DIR)

$(TEST_CU_BINS): $(TEST_BIN_DIR)/%.testbin: $(TEST_CU_BUILD_DIR)/%.o \
	$(GTEST_OBJ) $(STATIC_NAME) | $(TEST_BIN_DIR)
	@ echo LD $<
	$(Q)$(CXX) $(TEST_MAIN_SRC) $< $(GTEST_OBJ) $(STATIC_LINK_COMMAND) \
		-o $@ $(LINKFLAGS) $(LDFLAGS)

$(TEST_CXX_BINS): $(TEST_BIN_DIR)/%.testbin: $(TEST_CXX_BUILD_DIR)/%.o \
	$(GTEST_OBJ) $(STATIC_NAME) | $(TEST_BIN_DIR)
	@ echo LD $<
	$(Q)$(CXX) $(TEST_MAIN_SRC) $< $(GTEST_OBJ) $(STATIC_LINK_COMMAND) \
		-o $@ $(LINKFLAGS) $(LDFLAGS)

# Target for extension-less symlinks to tool binaries with extension '*.bin'.
$(TOOL_BUILD_DIR)/%: $(TOOL_BUILD_DIR)/%.bin | $(TOOL_BUILD_DIR)
	@ $(RM) $@
	@ ln -s $(abspath $<) $@

$(TOOL_BINS) $(EXAMPLE_BINS): %.bin : %.o $(STATIC_NAME)
	@ echo LD $<
	$(Q)$(CXX) $< $(STATIC_LINK_COMMAND) -o $@ $(LINKFLAGS) $(LDFLAGS)

proto: $(PROTO_GEN_CC) $(PROTO_GEN_HEADER)

$(PROTO_BUILD_DIR)/%.pb.cc $(PROTO_BUILD_DIR)/%.pb.h : \
		$(PROTO_SRC_DIR)/%.proto | $(PROTO_BUILD_DIR)
	@ echo PROTOC $<
	$(Q)protoc --proto_path=$(PROTO_SRC_DIR) --cpp_out=$(PROTO_BUILD_DIR) $<

$(PY_PROTO_BUILD_DIR)/%_pb2.py : $(PROTO_SRC_DIR)/%.proto \
		$(PY_PROTO_INIT) | $(PY_PROTO_BUILD_DIR)
	@ echo PROTOC \(python\) $<
	$(Q)protoc --proto_path=$(PROTO_SRC_DIR) --python_out=$(PY_PROTO_BUILD_DIR) $<

$(PY_PROTO_INIT): | $(PY_PROTO_BUILD_DIR)
	touch $(PY_PROTO_INIT)

clean:
	@- $(RM) -rf $(ALL_BUILD_DIRS)
	@- $(RM) -rf $(OTHER_BUILD_DIR)
	@- $(RM) -rf $(BUILD_DIR_LINK)
	@- $(RM) -rf $(DISTRIBUTE_DIR)
	@- $(RM) $(PY$(PROJECT)_SO)
	@- $(RM) $(MAT$(PROJECT)_SO)

supercleanfiles:
	$(eval SUPERCLEAN_FILES := $(strip \
			$(foreach ext,$(SUPERCLEAN_EXTS), $(shell find . -name '*$(ext)' \
			-not -path './data/*'))))

supercleanlist: supercleanfiles
	@ \
	if [ -z "$(SUPERCLEAN_FILES)" ]; then \
		echo "No generated files found."; \
	else \
		echo $(SUPERCLEAN_FILES) | tr ' ' '\n'; \
	fi

superclean: clean supercleanfiles
	@ \
	if [ -z "$(SUPERCLEAN_FILES)" ]; then \
		echo "No generated files found."; \
	else \
		echo "Deleting the following generated files:"; \
		echo $(SUPERCLEAN_FILES) | tr ' ' '\n'; \
		$(RM) $(SUPERCLEAN_FILES); \
	fi

$(DIST_ALIASES): $(DISTRIBUTE_DIR)

$(DISTRIBUTE_DIR): all py | $(DISTRIBUTE_SUBDIRS)
	# add include
	cp -r include $(DISTRIBUTE_DIR)/
	mkdir -p $(DISTRIBUTE_DIR)/include/caffe/proto
	cp $(PROTO_GEN_HEADER_SRCS) $(DISTRIBUTE_DIR)/include/caffe/proto
	# add tool and example binaries
	cp $(TOOL_BINS) $(DISTRIBUTE_DIR)/bin
	cp $(EXAMPLE_BINS) $(DISTRIBUTE_DIR)/bin
	# add libraries
	cp $(STATIC_NAME) $(DISTRIBUTE_DIR)/lib
	cp $(DYNAMIC_NAME) $(DISTRIBUTE_DIR)/lib
	# add python - it's not the standard way, indeed...
	cp -r python $(DISTRIBUTE_DIR)/python

-include $(DEPS)<|MERGE_RESOLUTION|>--- conflicted
+++ resolved
@@ -242,10 +242,6 @@
 	CXXFLAGS += -DGTEST_USE_OWN_TR1_TUPLE=1
 	# boost::thread is called boost_thread-mt to mark multithreading on OS X
 	LIBRARIES += boost_thread-mt
-<<<<<<< HEAD
-	NVCCFLAGS += -DOSX
-=======
->>>>>>> c211fd01
 endif
 
 # Custom compiler
