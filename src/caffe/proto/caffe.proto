syntax = "proto2";

package caffe;

// Specifies the shape (dimensions) of a Blob.
message BlobShape {
  repeated int64 dim = 1 [packed = true];
}

message BlobProto {
  optional BlobShape shape = 7;
  repeated float data = 5 [packed = true];
  repeated float diff = 6 [packed = true];
  repeated double double_data = 8 [packed = true];
  repeated double double_diff = 9 [packed = true];

  // 4D dimensions -- deprecated.  Use "shape" instead.
  optional int32 num = 1 [default = 0];
  optional int32 channels = 2 [default = 0];
  optional int32 height = 3 [default = 0];
  optional int32 width = 4 [default = 0];
}

// The BlobProtoVector is simply a way to pass multiple blobproto instances
// around.
message BlobProtoVector {
  repeated BlobProto blobs = 1;
}

message Datum {
  optional int32 channels = 1;
  optional int32 height = 2;
  optional int32 width = 3;
  // the actual image data, in bytes
  optional bytes data = 4;
  optional int32 label = 5;
  // Optionally, the datum could also hold float data.
  repeated float float_data = 6;
  // If true data contains an encoded image that need to be decoded
  optional bool encoded = 7 [default = false];
}

message FillerParameter {
  // The filler type.
  optional string type = 1 [default = 'constant'];
  optional float value = 2 [default = 0]; // the value in constant filler
  optional float min = 3 [default = 0]; // the min value in uniform filler
  optional float max = 4 [default = 1]; // the max value in uniform filler
  optional float mean = 5 [default = 0]; // the mean value in Gaussian filler
  optional float std = 6 [default = 1]; // the std value in Gaussian filler
  // The expected number of non-zero output weights for a given input in
  // Gaussian filler -- the default -1 means don't perform sparsification.
  optional int32 sparse = 7 [default = -1];
  // Normalize the filler variance by fan_in, fan_out, or their average.
  // Applies to 'xavier' and 'msra' fillers.
  enum VarianceNorm {
    FAN_IN = 0;
    FAN_OUT = 1;
    AVERAGE = 2;
  }
  optional VarianceNorm variance_norm = 8 [default = FAN_IN];
}

message NetParameter {
  optional string name = 1; // consider giving the network a name
  // DEPRECATED. See InputParameter. The input blobs to the network.
  repeated string input = 3;
  // DEPRECATED. See InputParameter. The shape of the input blobs.
  repeated BlobShape input_shape = 8;

  // 4D input dimensions -- deprecated.  Use "input_shape" instead.
  // If specified, for each input blob there should be four
  // values specifying the num, channels, height and width of the input blob.
  // Thus, there should be a total of (4 * #input) numbers.
  repeated int32 input_dim = 4;

  // Whether the network will force every layer to carry out backward operation.
  // If set False, then whether to carry out backward is determined
  // automatically according to the net structure and learning rates.
  optional bool force_backward = 5 [default = false];
  // The current "state" of the network, including the phase, level, and stage.
  // Some layers may be included/excluded depending on this state and the states
  // specified in the layers' include and exclude fields.
  optional NetState state = 6;

  // Print debugging information about results while running Net::Forward,
  // Net::Backward, and Net::Update.
  optional bool debug_info = 7 [default = false];

  // The layers that make up the net.  Each of their configurations, including
  // connectivity and behavior, is specified as a LayerParameter.
  repeated LayerParameter layer = 100;  // ID 100 so layers are printed last.

  // DEPRECATED: use 'layer' instead.
  repeated V1LayerParameter layers = 2;
}

// NOTE
// Update the next available ID when you add a new SolverParameter field.
//
// SolverParameter next available ID: 44 (last added: accuracy_threshold)
message SolverParameter {
  //////////////////////////////////////////////////////////////////////////////
  // Specifying the train and test networks
  //
  // Exactly one train net must be specified using one of the following fields:
  //     train_net_param, train_net, net_param, net
  // One or more test nets may be specified using any of the following fields:
  //     test_net_param, test_net, net_param, net
  // If more than one test net field is specified (e.g., both net and
  // test_net are specified), they will be evaluated in the field order given
  // above: (1) test_net_param, (2) test_net, (3) net_param/net.
  // A test_iter must be specified for each test_net.
  // A test_level and/or a test_stage may also be specified for each test_net.
  //////////////////////////////////////////////////////////////////////////////

  // Proto filename for the train net, possibly combined with one or more
  // test nets.
  optional string net = 24;
  // Inline train net param, possibly combined with one or more test nets.
  optional NetParameter net_param = 25;

  optional string train_net = 1; // Proto filename for the train net.
  repeated string test_net = 2; // Proto filenames for the test nets.
  optional NetParameter train_net_param = 21; // Inline train net params.
  repeated NetParameter test_net_param = 22; // Inline test net params.

  // The states for the train/test nets. Must be unspecified or
  // specified once per net.
  //
  // By default, all states will have solver = true;
  // train_state will have phase = TRAIN,
  // and all test_state's will have phase = TEST.
  // Other defaults are set according to the NetState defaults.
  optional NetState train_state = 26;
  repeated NetState test_state = 27;

  // The number of iterations for each test net.
  repeated int32 test_iter = 3;

  // The number of iterations between two testing phases.
  optional int32 test_interval = 4 [default = 0];
  optional bool test_compute_loss = 19 [default = false];
  // If true, run an initial test pass before the first iteration,
  // ensuring memory availability and printing the starting value of the loss.
  optional bool test_initialization = 32 [default = true];

  // If true, save a snapshot if top-1 accuracy is greater or equal than the 
  // accuracy_threshold after a full test during training.
  optional bool threshold_top_1 = 41 [default = false];
  optional bool threshold_top_5 = 42 [default = false];
  optional float accuracy_threshold = 43;
  
  optional float base_lr = 5; // The base learning rate
  // the number of iterations between displaying info. If display = 0, no info
  // will be displayed.
  optional int32 display = 6;
  // Display the loss averaged over the last average_loss iterations
  optional int32 average_loss = 33 [default = 1];
  optional int32 max_iter = 7; // the maximum number of iterations
  // accumulate gradients over `iter_size` x `batch_size` instances
  optional int32 iter_size = 36 [default = 1];

  // The learning rate decay policy. The currently implemented learning rate
  // policies are as follows:
  //    - fixed: always return base_lr.
  //    - step: return base_lr * gamma ^ (floor(iter / step))
  //    - exp: return base_lr * gamma ^ iter
  //    - inv: return base_lr * (1 + gamma * iter) ^ (- power)
  //    - multistep: similar to step but it allows non uniform steps defined by
  //      stepvalue
  //    - poly: the effective learning rate follows a polynomial decay, to be
  //      zero by the max_iter. return base_lr (1 - iter/max_iter) ^ (power)
  //    - sigmoid: the effective learning rate follows a sigmod decay
  //      return base_lr ( 1/(1 + exp(-gamma * (iter - stepsize))))
  //
  // where base_lr, max_iter, gamma, step, stepvalue and power are defined
  // in the solver parameter protocol buffer, and iter is the current iteration.
  optional string lr_policy = 8;
  optional float gamma = 9; // The parameter to compute the learning rate.
  optional float power = 10; // The parameter to compute the learning rate.
  optional float momentum = 11; // The momentum value.
  optional float weight_decay = 12; // The weight decay.
  // regularization types supported: L1 and L2
  // controlled by weight_decay
  optional string regularization_type = 29 [default = "L2"];
  // the stepsize for learning rate policy "step"
  optional int32 stepsize = 13;
  // the stepsize for learning rate policy "multistep"
  repeated int32 stepvalue = 34;

  // Set clip_gradients to >= 0 to clip parameter gradients to that L2 norm,
  // whenever their actual L2 norm is larger.
  optional float clip_gradients = 35 [default = -1];

  optional int32 snapshot = 14 [default = 0]; // The snapshot interval
  optional string snapshot_prefix = 15; // The prefix for the snapshot.
  // whether to snapshot diff in the results or not. Snapshotting diff will help
  // debugging but the final protocol buffer size will be much larger.
  optional bool snapshot_diff = 16 [default = false];
  enum SnapshotFormat {
    HDF5 = 0;
    BINARYPROTO = 1;
  }
  optional SnapshotFormat snapshot_format = 37 [default = BINARYPROTO];
  // the mode solver will use: 0 for CPU and 1 for GPU. Use GPU in default.
  enum SolverMode {
    CPU = 0;
    GPU = 1;
  }
  optional SolverMode solver_mode = 17 [default = GPU];
  // the device_id will that be used in GPU mode. Use device_id = 0 in default.
  optional int32 device_id = 18 [default = 0];
  // If non-negative, the seed with which the Solver will initialize the Caffe
  // random number generator -- useful for reproducible results. Otherwise,
  // (and by default) initialize using a seed derived from the system clock.
  optional int64 random_seed = 20 [default = -1];

  // type of the solver
  optional string type = 40 [default = "SGD"];

  // numerical stability for RMSProp, AdaGrad and AdaDelta and Adam
  optional float delta = 31 [default = 1e-8];
  // parameters for the Adam solver
  optional float momentum2 = 39 [default = 0.999];

  // RMSProp decay value
  // MeanSquare(t) = rms_decay*MeanSquare(t-1) + (1-rms_decay)*SquareGradient(t)
  optional float rms_decay = 38;

  // If true, print information about the state of the net that may help with
  // debugging learning problems.
  optional bool debug_info = 23 [default = false];

  // If false, don't save a snapshot after training finishes.
  optional bool snapshot_after_train = 28 [default = true];

  // DEPRECATED: old solver enum types, use string instead
  enum SolverType {
    SGD = 0;
    NESTEROV = 1;
    ADAGRAD = 2;
    RMSPROP = 3;
    ADADELTA = 4;
    ADAM = 5;
  }
  // DEPRECATED: use type instead of solver_type
  optional SolverType solver_type = 30 [default = SGD];
}

// A message that stores the solver snapshots
message SolverState {
  optional int32 iter = 1; // The current iteration
  optional string learned_net = 2; // The file that stores the learned net.
  repeated BlobProto history = 3; // The history for sgd solvers
  optional int32 current_step = 4 [default = 0]; // The current step for learning rate
}

enum Phase {
   TRAIN = 0;
   TEST = 1;
}

message NetState {
  optional Phase phase = 1 [default = TEST];
  optional int32 level = 2 [default = 0];
  repeated string stage = 3;
}

message NetStateRule {
  // Set phase to require the NetState have a particular phase (TRAIN or TEST)
  // to meet this rule.
  optional Phase phase = 1;

  // Set the minimum and/or maximum levels in which the layer should be used.
  // Leave undefined to meet the rule regardless of level.
  optional int32 min_level = 2;
  optional int32 max_level = 3;

  // Customizable sets of stages to include or exclude.
  // The net must have ALL of the specified stages and NONE of the specified
  // "not_stage"s to meet the rule.
  // (Use multiple NetStateRules to specify conjunctions of stages.)
  repeated string stage = 4;
  repeated string not_stage = 5;
}

// Specifies training parameters (multipliers on global learning constants,
// and the name and other settings used for weight sharing).
message ParamSpec {
  // The names of the parameter blobs -- useful for sharing parameters among
  // layers, but never required otherwise.  To share a parameter between two
  // layers, give it a (non-empty) name.
  optional string name = 1;

  // Whether to require shared weights to have the same shape, or just the same
  // count -- defaults to STRICT if unspecified.
  optional DimCheckMode share_mode = 2;
  enum DimCheckMode {
    // STRICT (default) requires that num, channels, height, width each match.
    STRICT = 0;
    // PERMISSIVE requires only the count (num*channels*height*width) to match.
    PERMISSIVE = 1;
  }

  // The multiplier on the global learning rate for this parameter.
  optional float lr_mult = 3 [default = 1.0];

  // The multiplier on the global weight decay for this parameter.
  optional float decay_mult = 4 [default = 1.0];
}

// NOTE
// Update the next available ID when you add a new LayerParameter field.
//
<<<<<<< HEAD
// LayerParameter next available layer-specific ID: 147 (last added: image_sample_data_param)
=======
// LayerParameter next available layer-specific ID: 147 (last added: recurrent_param)
>>>>>>> 42cd785e
message LayerParameter {
  optional string name = 1; // the layer name
  optional string type = 2; // the layer type
  repeated string bottom = 3; // the name of each bottom blob
  repeated string top = 4; // the name of each top blob

  // The train / test phase for computation.
  optional Phase phase = 10;

  // The amount of weight to assign each top blob in the objective.
  // Each layer assigns a default value, usually of either 0 or 1,
  // to each top blob.
  repeated float loss_weight = 5;

  // Specifies training parameters (multipliers on global learning constants,
  // and the name and other settings used for weight sharing).
  repeated ParamSpec param = 6;

  // The blobs containing the numeric parameters of the layer.
  repeated BlobProto blobs = 7;

  // Specifies whether to backpropagate to each bottom. If unspecified,
  // Caffe will automatically infer whether each input needs backpropagation
  // to compute parameter gradients. If set to true for some inputs,
  // backpropagation to those inputs is forced; if set false for some inputs,
  // backpropagation to those inputs is skipped.
  //
  // The size must be either 0 or equal to the number of bottoms.
  repeated bool propagate_down = 11;

  // Rules controlling whether and when a layer is included in the network,
  // based on the current NetState.  You may specify a non-zero number of rules
  // to include OR exclude, but not both.  If no include or exclude rules are
  // specified, the layer is always included.  If the current NetState meets
  // ANY (i.e., one or more) of the specified rules, the layer is
  // included/excluded.
  repeated NetStateRule include = 8;
  repeated NetStateRule exclude = 9;

  // Parameters for data pre-processing.
  optional TransformationParameter transform_param = 100;

  // Parameters shared by loss layers.
  optional LossParameter loss_param = 101;

  // Layer type-specific parameters.
  //
  // Note: certain layers may have more than one computational engine
  // for their implementation. These layers include an Engine type and
  // engine parameter for selecting the implementation.
  // The default for the engine is set by the ENGINE switch at compile-time.
  optional AccuracyParameter accuracy_param = 102;
  optional ArgMaxParameter argmax_param = 103;
  optional BatchNormParameter batch_norm_param = 139;
  optional BiasParameter bias_param = 141;
  optional ConcatParameter concat_param = 104;
  optional ContrastiveLossParameter contrastive_loss_param = 105;
  optional ConvolutionParameter convolution_param = 106;
  optional CropParameter crop_param = 144;
  optional DataParameter data_param = 107;
  optional DropoutParameter dropout_param = 108;
  optional DummyDataParameter dummy_data_param = 109;
  optional EltwiseParameter eltwise_param = 110;
  optional ELUParameter elu_param = 140;
  optional EmbedParameter embed_param = 137;
  optional ExpParameter exp_param = 111;
  optional FlattenParameter flatten_param = 135;
  optional HDF5DataParameter hdf5_data_param = 112;
  optional HDF5OutputParameter hdf5_output_param = 113;
  optional HingeLossParameter hinge_loss_param = 114;
  optional ImageDataParameter image_data_param = 115;
  optional ImageSampleDataParameter image_sample_data_param = 146;
  optional InfogainLossParameter infogain_loss_param = 116;
  optional InnerProductParameter inner_product_param = 117;
  optional InputParameter input_param = 143;
  optional LogParameter log_param = 134;
  optional LRNParameter lrn_param = 118;
  optional MemoryDataParameter memory_data_param = 119;
  optional MVNParameter mvn_param = 120;
  optional ParameterParameter parameter_param = 145;
  optional PoolingParameter pooling_param = 121;
  optional PowerParameter power_param = 122;
  optional PReLUParameter prelu_param = 131;
  optional PythonParameter python_param = 130;
  optional RecurrentParameter recurrent_param = 146;
  optional ReductionParameter reduction_param = 136;
  optional ReLUParameter relu_param = 123;
  optional ReshapeParameter reshape_param = 133;
  optional ScaleParameter scale_param = 142;
  optional SigmoidParameter sigmoid_param = 124;
  optional SoftmaxParameter softmax_param = 125;
  optional SPPParameter spp_param = 132;
  optional SliceParameter slice_param = 126;
  optional TanHParameter tanh_param = 127;
  optional ThresholdParameter threshold_param = 128;
  optional TileParameter tile_param = 138;
  optional WindowDataParameter window_data_param = 129;
}

// Message that stores parameters used to apply transformation
// to the data layer's data
message TransformationParameter {
  // For data pre-processing, we can do simple scaling and subtracting the
  // data mean, if provided. Note that the mean subtraction is always carried
  // out before scaling.
  optional float scale = 1 [default = 1];
  // Specify if we want to randomly mirror data.
  optional bool mirror = 2 [default = false];
  // Specify if we would like to randomly crop an image.
  optional uint32 crop_size = 3 [default = 0];
  // mean_file and mean_value cannot be specified at the same time
  optional string mean_file = 4;
  // if specified can be repeated once (would substract it from all the channels)
  // or can be repeated the same number of times as channels
  // (would subtract them from the corresponding channel)
  repeated float mean_value = 5;
  // Force the decoded image to have 3 color channels.
  optional bool force_color = 6 [default = false];
  // Force the decoded image to have 1 color channels.
  optional bool force_gray = 7 [default = false];
}

// Message that stores parameters shared by loss layers
message LossParameter {
  // If specified, ignore instances with the given label.
  optional int32 ignore_label = 1;
  // How to normalize the loss for loss layers that aggregate across batches,
  // spatial dimensions, or other dimensions.  Currently only implemented in
  // SoftmaxWithLoss layer.
  enum NormalizationMode {
    // Divide by the number of examples in the batch times spatial dimensions.
    // Outputs that receive the ignore label will NOT be ignored in computing
    // the normalization factor.
    FULL = 0;
    // Divide by the total number of output locations that do not take the
    // ignore_label.  If ignore_label is not set, this behaves like FULL.
    VALID = 1;
    // Divide by the batch size.
    BATCH_SIZE = 2;
    // Do not normalize the loss.
    NONE = 3;
  }
  optional NormalizationMode normalization = 3 [default = VALID];
  // Deprecated.  Ignored if normalization is specified.  If normalization
  // is not specified, then setting this to false will be equivalent to
  // normalization = BATCH_SIZE to be consistent with previous behavior.
  optional bool normalize = 2;
}

// Messages that store parameters used by individual layer types follow, in
// alphabetical order.

message AccuracyParameter {
  // When computing accuracy, count as correct by comparing the true label to
  // the top k scoring classes.  By default, only compare to the top scoring
  // class (i.e. argmax).
  optional uint32 top_k = 1 [default = 1];

  // The "label" axis of the prediction blob, whose argmax corresponds to the
  // predicted label -- may be negative to index from the end (e.g., -1 for the
  // last axis).  For example, if axis == 1 and the predictions are
  // (N x C x H x W), the label blob is expected to contain N*H*W ground truth
  // labels with integer values in {0, 1, ..., C-1}.
  optional int32 axis = 2 [default = 1];

  // If specified, ignore instances with the given label.
  optional int32 ignore_label = 3;
}

message ArgMaxParameter {
  // If true produce pairs (argmax, maxval)
  optional bool out_max_val = 1 [default = false];
  optional uint32 top_k = 2 [default = 1];
  // The axis along which to maximise -- may be negative to index from the
  // end (e.g., -1 for the last axis).
  // By default ArgMaxLayer maximizes over the flattened trailing dimensions
  // for each index of the first / num dimension.
  optional int32 axis = 3;
}

message ConcatParameter {
  // The axis along which to concatenate -- may be negative to index from the
  // end (e.g., -1 for the last axis).  Other axes must have the
  // same dimension for all the bottom blobs.
  // By default, ConcatLayer concatenates blobs along the "channels" axis (1).
  optional int32 axis = 2 [default = 1];

  // DEPRECATED: alias for "axis" -- does not support negative indexing.
  optional uint32 concat_dim = 1 [default = 1];
}

message BatchNormParameter {
  // If false, accumulate global mean/variance values via a moving average. If
  // true, use those accumulated values instead of computing mean/variance
  // across the batch.
  optional bool use_global_stats = 1;
  // How much does the moving average decay each iteration?
  optional float moving_average_fraction = 2 [default = .999];
  // Small value to add to the variance estimate so that we don't divide by
  // zero.
  optional float eps = 3 [default = 1e-5];
}

message BiasParameter {
  // The first axis of bottom[0] (the first input Blob) along which to apply
  // bottom[1] (the second input Blob).  May be negative to index from the end
  // (e.g., -1 for the last axis).
  //
  // For example, if bottom[0] is 4D with shape 100x3x40x60, the output
  // top[0] will have the same shape, and bottom[1] may have any of the
  // following shapes (for the given value of axis):
  //    (axis == 0 == -4) 100; 100x3; 100x3x40; 100x3x40x60
  //    (axis == 1 == -3)          3;     3x40;     3x40x60
  //    (axis == 2 == -2)                   40;       40x60
  //    (axis == 3 == -1)                                60
  // Furthermore, bottom[1] may have the empty shape (regardless of the value of
  // "axis") -- a scalar bias.
  optional int32 axis = 1 [default = 1];

  // (num_axes is ignored unless just one bottom is given and the bias is
  // a learned parameter of the layer.  Otherwise, num_axes is determined by the
  // number of axes by the second bottom.)
  // The number of axes of the input (bottom[0]) covered by the bias
  // parameter, or -1 to cover all axes of bottom[0] starting from `axis`.
  // Set num_axes := 0, to add a zero-axis Blob: a scalar.
  optional int32 num_axes = 2 [default = 1];

  // (filler is ignored unless just one bottom is given and the bias is
  // a learned parameter of the layer.)
  // The initialization for the learned bias parameter.
  // Default is the zero (0) initialization, resulting in the BiasLayer
  // initially performing the identity operation.
  optional FillerParameter filler = 3;
}

message ContrastiveLossParameter {
  // margin for dissimilar pair
  optional float margin = 1 [default = 1.0];
  // The first implementation of this cost did not exactly match the cost of
  // Hadsell et al 2006 -- using (margin - d^2) instead of (margin - d)^2.
  // legacy_version = false (the default) uses (margin - d)^2 as proposed in the
  // Hadsell paper. New models should probably use this version.
  // legacy_version = true uses (margin - d^2). This is kept to support /
  // reproduce existing models and results
  optional bool legacy_version = 2 [default = false];
}

message ConvolutionParameter {
  optional uint32 num_output = 1; // The number of outputs for the layer
  optional bool bias_term = 2 [default = true]; // whether to have bias terms

  // Pad, kernel size, and stride are all given as a single value for equal
  // dimensions in all spatial dimensions, or once per spatial dimension.
  repeated uint32 pad = 3; // The padding size; defaults to 0
  repeated uint32 kernel_size = 4; // The kernel size
  repeated uint32 stride = 6; // The stride; defaults to 1
  // Factor used to dilate the kernel, (implicitly) zero-filling the resulting
  // holes. (Kernel dilation is sometimes referred to by its use in the
  // algorithme à trous from Holschneider et al. 1987.)
  repeated uint32 dilation = 18; // The dilation; defaults to 1

  // For 2D convolution only, the *_h and *_w versions may also be used to
  // specify both spatial dimensions.
  optional uint32 pad_h = 9 [default = 0]; // The padding height (2D only)
  optional uint32 pad_w = 10 [default = 0]; // The padding width (2D only)
  optional uint32 kernel_h = 11; // The kernel height (2D only)
  optional uint32 kernel_w = 12; // The kernel width (2D only)
  optional uint32 stride_h = 13; // The stride height (2D only)
  optional uint32 stride_w = 14; // The stride width (2D only)

  optional uint32 group = 5 [default = 1]; // The group size for group conv

  optional FillerParameter weight_filler = 7; // The filler for the weight
  optional FillerParameter bias_filler = 8; // The filler for the bias
  enum Engine {
    DEFAULT = 0;
    CAFFE = 1;
    CUDNN = 2;
  }
  optional Engine engine = 15 [default = DEFAULT];

  // The axis to interpret as "channels" when performing convolution.
  // Preceding dimensions are treated as independent inputs;
  // succeeding dimensions are treated as "spatial".
  // With (N, C, H, W) inputs, and axis == 1 (the default), we perform
  // N independent 2D convolutions, sliding C-channel (or (C/g)-channels, for
  // groups g>1) filters across the spatial axes (H, W) of the input.
  // With (N, C, D, H, W) inputs, and axis == 1, we perform
  // N independent 3D convolutions, sliding (C/g)-channels
  // filters across the spatial axes (D, H, W) of the input.
  optional int32 axis = 16 [default = 1];

  // Whether to force use of the general ND convolution, even if a specific
  // implementation for blobs of the appropriate number of spatial dimensions
  // is available. (Currently, there is only a 2D-specific convolution
  // implementation; for input blobs with num_axes != 2, this option is
  // ignored and the ND implementation will be used.)
  optional bool force_nd_im2col = 17 [default = false];
}

message CropParameter {
  // To crop, elements of the first bottom are selected to fit the dimensions
  // of the second, reference bottom. The crop is configured by
  // - the crop `axis` to pick the dimensions for cropping
  // - the crop `offset` to set the shift for all/each dimension
  // to align the cropped bottom with the reference bottom.
  // All dimensions up to but excluding `axis` are preserved, while
  // the dimensions including and trailing `axis` are cropped.
  // If only one `offset` is set, then all dimensions are offset by this amount.
  // Otherwise, the number of offsets must equal the number of cropped axes to
  // shift the crop in each dimension accordingly.
  // Note: standard dimensions are N,C,H,W so the default is a spatial crop,
  // and `axis` may be negative to index from the end (e.g., -1 for the last
  // axis).
  optional int32 axis = 1 [default = 2];
  repeated uint32 offset = 2;
}

message DataParameter {
  enum DB {
    LEVELDB = 0;
    LMDB = 1;
  }
  // Specify the data source.
  optional string source = 1;
  // Specify the batch size.
  optional uint32 batch_size = 4;
  // The rand_skip variable is for the data layer to skip a few data points
  // to avoid all asynchronous sgd clients to start at the same point. The skip
  // point would be set as rand_skip * rand(0,1). Note that rand_skip should not
  // be larger than the number of keys in the database.
  // DEPRECATED. Each solver accesses a different subset of the database.
  optional uint32 rand_skip = 7 [default = 0];
  optional DB backend = 8 [default = LEVELDB];
  // DEPRECATED. See TransformationParameter. For data pre-processing, we can do
  // simple scaling and subtracting the data mean, if provided. Note that the
  // mean subtraction is always carried out before scaling.
  optional float scale = 2 [default = 1];
  optional string mean_file = 3;
  // DEPRECATED. See TransformationParameter. Specify if we would like to randomly
  // crop an image.
  optional uint32 crop_size = 5 [default = 0];
  // DEPRECATED. See TransformationParameter. Specify if we want to randomly mirror
  // data.
  optional bool mirror = 6 [default = false];
  // Force the encoded image to have 3 color channels
  optional bool force_encoded_color = 9 [default = false];
  // Prefetch queue (Number of batches to prefetch to host memory, increase if
  // data access bandwidth varies).
  optional uint32 prefetch = 10 [default = 4];
}

message DropoutParameter {
  optional float dropout_ratio = 1 [default = 0.5]; // dropout ratio
}

// DummyDataLayer fills any number of arbitrarily shaped blobs with random
// (or constant) data generated by "Fillers" (see "message FillerParameter").
message DummyDataParameter {
  // This layer produces N >= 1 top blobs.  DummyDataParameter must specify 1 or N
  // shape fields, and 0, 1 or N data_fillers.
  //
  // If 0 data_fillers are specified, ConstantFiller with a value of 0 is used.
  // If 1 data_filler is specified, it is applied to all top blobs.  If N are
  // specified, the ith is applied to the ith top blob.
  repeated FillerParameter data_filler = 1;
  repeated BlobShape shape = 6;

  // 4D dimensions -- deprecated.  Use "shape" instead.
  repeated uint32 num = 2;
  repeated uint32 channels = 3;
  repeated uint32 height = 4;
  repeated uint32 width = 5;
}

message EltwiseParameter {
  enum EltwiseOp {
    PROD = 0;
    SUM = 1;
    MAX = 2;
  }
  optional EltwiseOp operation = 1 [default = SUM]; // element-wise operation
  repeated float coeff = 2; // blob-wise coefficient for SUM operation

  // Whether to use an asymptotically slower (for >2 inputs) but stabler method
  // of computing the gradient for the PROD operation. (No effect for SUM op.)
  optional bool stable_prod_grad = 3 [default = true];
}

// Message that stores parameters used by ELULayer
message ELUParameter {
  // Described in:
  // Clevert, D.-A., Unterthiner, T., & Hochreiter, S. (2015). Fast and Accurate
  // Deep Network Learning by Exponential Linear Units (ELUs). arXiv
  optional float alpha = 1 [default = 1];
}

// Message that stores parameters used by EmbedLayer
message EmbedParameter {
  optional uint32 num_output = 1; // The number of outputs for the layer
  // The input is given as integers to be interpreted as one-hot
  // vector indices with dimension num_input.  Hence num_input should be
  // 1 greater than the maximum possible input value.
  optional uint32 input_dim = 2;

  optional bool bias_term = 3 [default = true]; // Whether to use a bias term
  optional FillerParameter weight_filler = 4; // The filler for the weight
  optional FillerParameter bias_filler = 5; // The filler for the bias

}

// Message that stores parameters used by ExpLayer
message ExpParameter {
  // ExpLayer computes outputs y = base ^ (shift + scale * x), for base > 0.
  // Or if base is set to the default (-1), base is set to e,
  // so y = exp(shift + scale * x).
  optional float base = 1 [default = -1.0];
  optional float scale = 2 [default = 1.0];
  optional float shift = 3 [default = 0.0];
}

/// Message that stores parameters used by FlattenLayer
message FlattenParameter {
  // The first axis to flatten: all preceding axes are retained in the output.
  // May be negative to index from the end (e.g., -1 for the last axis).
  optional int32 axis = 1 [default = 1];

  // The last axis to flatten: all following axes are retained in the output.
  // May be negative to index from the end (e.g., the default -1 for the last
  // axis).
  optional int32 end_axis = 2 [default = -1];
}

// Message that stores parameters used by HDF5DataLayer
message HDF5DataParameter {
  // Specify the data source.
  optional string source = 1;
  // Specify the batch size.
  optional uint32 batch_size = 2;

  // Specify whether to shuffle the data.
  // If shuffle == true, the ordering of the HDF5 files is shuffled,
  // and the ordering of data within any given HDF5 file is shuffled,
  // but data between different files are not interleaved; all of a file's
  // data are output (in a random order) before moving onto another file.
  optional bool shuffle = 3 [default = false];
}

message HDF5OutputParameter {
  optional string file_name = 1;
}

message HingeLossParameter {
  enum Norm {
    L1 = 1;
    L2 = 2;
  }
  // Specify the Norm to use L1 or L2
  optional Norm norm = 1 [default = L1];
}

message ImageDataParameter {
  // Specify the data source.
  optional string source = 1;
  // Specify the batch size.
  optional uint32 batch_size = 4 [default = 1];
  // The rand_skip variable is for the data layer to skip a few data points
  // to avoid all asynchronous sgd clients to start at the same point. The skip
  // point would be set as rand_skip * rand(0,1). Note that rand_skip should not
  // be larger than the number of keys in the database.
  optional uint32 rand_skip = 7 [default = 0];
  // Whether or not ImageLayer should shuffle the list of files at every epoch.
  optional bool shuffle = 8 [default = false];
  // It will also resize images if new_height or new_width are not zero.
  optional uint32 new_height = 9 [default = 0];
  optional uint32 new_width = 10 [default = 0];
  // Specify if the images are color or gray
  optional bool is_color = 11 [default = true];
  // Resize image isotropically so that the shorter side is new_dim
  optional uint32 new_dim = 13 [default = 0];
  // DEPRECATED. See TransformationParameter. For data pre-processing, we can do
  // simple scaling and subtracting the data mean, if provided. Note that the
  // mean subtraction is always carried out before scaling.
  optional float scale = 2 [default = 1];
  optional string mean_file = 3;
  // DEPRECATED. See TransformationParameter. Specify if we would like to randomly
  // crop an image.
  optional uint32 crop_size = 5 [default = 0];
  // DEPRECATED. See TransformationParameter. Specify if we want to randomly mirror
  // data.
  optional bool mirror = 6 [default = false];
  optional string root_folder = 12 [default = ""];
}

message ImageSampleDataParameter {
  // Specify number of classes.
  optional uint32 class_num = 8;
  // Specify the data source. Data source contains #class_num text file dirs.
  optional string source = 1;
  // Specify the batch size.
  optional uint32 batch_size = 4 [default = 1];
  // The rand_skip variable is for the data layer to skip a few data points
  // to avoid all asynchronous sgd clients to start at the same point. The skip
  // point would be set as rand_skip * rand(0,1). Note that rand_skip should not
  // be larger than the number of keys in the database.
  optional uint32 rand_skip = 7 [default = 0];
  // It will also resize images if new_height or new_width are not zero.
  optional uint32 new_height = 9 [default = 0];
  optional uint32 new_width = 10 [default = 0];
  // Specify if the images are color or gray
  optional bool is_color = 11 [default = true];
  // Resize image isotropically so that the shorter side is new_dim
  optional uint32 new_dim = 13 [default = 0];
  // DEPRECATED. See TransformationParameter. For data pre-processing, we can do
  // simple scaling and subtracting the data mean, if provided. Note that the
  // mean subtraction is always carried out before scaling.
  optional float scale = 2 [default = 1];
  optional string mean_file = 3;
  // DEPRECATED. See TransformationParameter. Specify if we would like to randomly
  // crop an image.
  optional uint32 crop_size = 5 [default = 0];
  // DEPRECATED. See TransformationParameter. Specify if we want to randomly mirror
  // data.
  optional bool mirror = 6 [default = false];
  optional string root_folder = 12 [default = ""];
}

message InfogainLossParameter {
  // Specify the infogain matrix source.
  optional string source = 1;
}

message InnerProductParameter {
  optional uint32 num_output = 1; // The number of outputs for the layer
  optional bool bias_term = 2 [default = true]; // whether to have bias terms
  optional FillerParameter weight_filler = 3; // The filler for the weight
  optional FillerParameter bias_filler = 4; // The filler for the bias

  // The first axis to be lumped into a single inner product computation;
  // all preceding axes are retained in the output.
  // May be negative to index from the end (e.g., -1 for the last axis).
  optional int32 axis = 5 [default = 1];
  // Specify whether to transpose the weight matrix or not.
  // If transpose == true, any operations will be performed on the transpose
  // of the weight matrix. The weight matrix itself is not going to be transposed
  // but rather the transfer flag of operations will be toggled accordingly.
  optional bool transpose = 6 [default = false];
}

message InputParameter {
  // This layer produces N >= 1 top blob(s) to be assigned manually.
  // Define N shapes to set a shape for each top.
  // Define 1 shape to set the same shape for every top.
  // Define no shape to defer to reshaping manually.
  repeated BlobShape shape = 1;
}

// Message that stores parameters used by LogLayer
message LogParameter {
  // LogLayer computes outputs y = log_base(shift + scale * x), for base > 0.
  // Or if base is set to the default (-1), base is set to e,
  // so y = ln(shift + scale * x) = log_e(shift + scale * x)
  optional float base = 1 [default = -1.0];
  optional float scale = 2 [default = 1.0];
  optional float shift = 3 [default = 0.0];
}

// Message that stores parameters used by LRNLayer
message LRNParameter {
  optional uint32 local_size = 1 [default = 5];
  optional float alpha = 2 [default = 1.];
  optional float beta = 3 [default = 0.75];
  enum NormRegion {
    ACROSS_CHANNELS = 0;
    WITHIN_CHANNEL = 1;
  }
  optional NormRegion norm_region = 4 [default = ACROSS_CHANNELS];
  optional float k = 5 [default = 1.];
  enum Engine {
    DEFAULT = 0;
    CAFFE = 1;
    CUDNN = 2;
  }
  optional Engine engine = 6 [default = DEFAULT];
}

message MemoryDataParameter {
  optional uint32 batch_size = 1;
  optional uint32 channels = 2;
  optional uint32 height = 3;
  optional uint32 width = 4;
}

message MVNParameter {
  // This parameter can be set to false to normalize mean only
  optional bool normalize_variance = 1 [default = true];

  // This parameter can be set to true to perform DNN-like MVN
  optional bool across_channels = 2 [default = false];

  // Epsilon for not dividing by zero while normalizing variance
  optional float eps = 3 [default = 1e-9];
}

message ParameterParameter {
  optional BlobShape shape = 1;
}

message PoolingParameter {
  enum PoolMethod {
    MAX = 0;
    AVE = 1;
    STOCHASTIC = 2;
  }
  optional PoolMethod pool = 1 [default = MAX]; // The pooling method
  // Pad, kernel size, and stride are all given as a single value for equal
  // dimensions in height and width or as Y, X pairs.
  optional uint32 pad = 4 [default = 0]; // The padding size (equal in Y, X)
  optional uint32 pad_h = 9 [default = 0]; // The padding height
  optional uint32 pad_w = 10 [default = 0]; // The padding width
  optional uint32 kernel_size = 2; // The kernel size (square)
  optional uint32 kernel_h = 5; // The kernel height
  optional uint32 kernel_w = 6; // The kernel width
  optional uint32 stride = 3 [default = 1]; // The stride (equal in Y, X)
  optional uint32 stride_h = 7; // The stride height
  optional uint32 stride_w = 8; // The stride width
  enum Engine {
    DEFAULT = 0;
    CAFFE = 1;
    CUDNN = 2;
  }
  optional Engine engine = 11 [default = DEFAULT];
  // If global_pooling then it will pool over the size of the bottom by doing
  // kernel_h = bottom->height and kernel_w = bottom->width
  optional bool global_pooling = 12 [default = false];
}

message PowerParameter {
  // PowerLayer computes outputs y = (shift + scale * x) ^ power.
  optional float power = 1 [default = 1.0];
  optional float scale = 2 [default = 1.0];
  optional float shift = 3 [default = 0.0];
}

message PythonParameter {
  optional string module = 1;
  optional string layer = 2;
  // This value is set to the attribute `param_str` of the `PythonLayer` object
  // in Python before calling the `setup()` method. This could be a number,
  // string, dictionary in Python dict format, JSON, etc. You may parse this
  // string in `setup` method and use it in `forward` and `backward`.
  optional string param_str = 3 [default = ''];
  // Whether this PythonLayer is shared among worker solvers during data parallelism.
  // If true, each worker solver sequentially run forward from this layer.
  // This value should be set true if you are using it as a data layer.
  optional bool share_in_parallel = 4 [default = false];
}

// Message that stores parameters used by RecurrentLayer
message RecurrentParameter {
  // The dimension of the output (and usually hidden state) representation --
  // must be explicitly set to non-zero.
  optional uint32 num_output = 1 [default = 0];

  optional FillerParameter weight_filler = 2; // The filler for the weight
  optional FillerParameter bias_filler = 3; // The filler for the bias

  // Whether to enable displaying debug_info in the unrolled recurrent net.
  optional bool debug_info = 4 [default = false];

  // Whether to add as additional inputs (bottoms) the initial hidden state
  // blobs, and add as additional outputs (tops) the final timestep hidden state
  // blobs.  The number of additional bottom/top blobs required depends on the
  // recurrent architecture -- e.g., 1 for RNNs, 2 for LSTMs.
  optional bool expose_hidden = 5 [default = false];
}

// Message that stores parameters used by ReductionLayer
message ReductionParameter {
  enum ReductionOp {
    SUM = 1;
    ASUM = 2;
    SUMSQ = 3;
    MEAN = 4;
  }

  optional ReductionOp operation = 1 [default = SUM]; // reduction operation

  // The first axis to reduce to a scalar -- may be negative to index from the
  // end (e.g., -1 for the last axis).
  // (Currently, only reduction along ALL "tail" axes is supported; reduction
  // of axis M through N, where N < num_axes - 1, is unsupported.)
  // Suppose we have an n-axis bottom Blob with shape:
  //     (d0, d1, d2, ..., d(m-1), dm, d(m+1), ..., d(n-1)).
  // If axis == m, the output Blob will have shape
  //     (d0, d1, d2, ..., d(m-1)),
  // and the ReductionOp operation is performed (d0 * d1 * d2 * ... * d(m-1))
  // times, each including (dm * d(m+1) * ... * d(n-1)) individual data.
  // If axis == 0 (the default), the output Blob always has the empty shape
  // (count 1), performing reduction across the entire input --
  // often useful for creating new loss functions.
  optional int32 axis = 2 [default = 0];

  optional float coeff = 3 [default = 1.0]; // coefficient for output
}

// Message that stores parameters used by ReLULayer
message ReLUParameter {
  // Allow non-zero slope for negative inputs to speed up optimization
  // Described in:
  // Maas, A. L., Hannun, A. Y., & Ng, A. Y. (2013). Rectifier nonlinearities
  // improve neural network acoustic models. In ICML Workshop on Deep Learning
  // for Audio, Speech, and Language Processing.
  optional float negative_slope = 1 [default = 0];
  enum Engine {
    DEFAULT = 0;
    CAFFE = 1;
    CUDNN = 2;
  }
  optional Engine engine = 2 [default = DEFAULT];
}

message ReshapeParameter {
  // Specify the output dimensions. If some of the dimensions are set to 0,
  // the corresponding dimension from the bottom layer is used (unchanged).
  // Exactly one dimension may be set to -1, in which case its value is
  // inferred from the count of the bottom blob and the remaining dimensions.
  // For example, suppose we want to reshape a 2D blob "input" with shape 2 x 8:
  //
  //   layer {
  //     type: "Reshape" bottom: "input" top: "output"
  //     reshape_param { ... }
  //   }
  //
  // If "input" is 2D with shape 2 x 8, then the following reshape_param
  // specifications are all equivalent, producing a 3D blob "output" with shape
  // 2 x 2 x 4:
  //
  //   reshape_param { shape { dim:  2  dim: 2  dim:  4 } }
  //   reshape_param { shape { dim:  0  dim: 2  dim:  4 } }
  //   reshape_param { shape { dim:  0  dim: 2  dim: -1 } }
  //   reshape_param { shape { dim:  0  dim:-1  dim:  4 } }
  //
  optional BlobShape shape = 1;

  // axis and num_axes control the portion of the bottom blob's shape that are
  // replaced by (included in) the reshape. By default (axis == 0 and
  // num_axes == -1), the entire bottom blob shape is included in the reshape,
  // and hence the shape field must specify the entire output shape.
  //
  // axis may be non-zero to retain some portion of the beginning of the input
  // shape (and may be negative to index from the end; e.g., -1 to begin the
  // reshape after the last axis, including nothing in the reshape,
  // -2 to include only the last axis, etc.).
  //
  // For example, suppose "input" is a 2D blob with shape 2 x 8.
  // Then the following ReshapeLayer specifications are all equivalent,
  // producing a blob "output" with shape 2 x 2 x 4:
  //
  //   reshape_param { shape { dim: 2  dim: 2  dim: 4 } }
  //   reshape_param { shape { dim: 2  dim: 4 } axis:  1 }
  //   reshape_param { shape { dim: 2  dim: 4 } axis: -3 }
  //
  // num_axes specifies the extent of the reshape.
  // If num_axes >= 0 (and axis >= 0), the reshape will be performed only on
  // input axes in the range [axis, axis+num_axes].
  // num_axes may also be -1, the default, to include all remaining axes
  // (starting from axis).
  //
  // For example, suppose "input" is a 2D blob with shape 2 x 8.
  // Then the following ReshapeLayer specifications are equivalent,
  // producing a blob "output" with shape 1 x 2 x 8.
  //
  //   reshape_param { shape { dim:  1  dim: 2  dim:  8 } }
  //   reshape_param { shape { dim:  1  dim: 2  }  num_axes: 1 }
  //   reshape_param { shape { dim:  1  }  num_axes: 0 }
  //
  // On the other hand, these would produce output blob shape 2 x 1 x 8:
  //
  //   reshape_param { shape { dim: 2  dim: 1  dim: 8  }  }
  //   reshape_param { shape { dim: 1 }  axis: 1  num_axes: 0 }
  //
  optional int32 axis = 2 [default = 0];
  optional int32 num_axes = 3 [default = -1];
}

message ScaleParameter {
  // The first axis of bottom[0] (the first input Blob) along which to apply
  // bottom[1] (the second input Blob).  May be negative to index from the end
  // (e.g., -1 for the last axis).
  //
  // For example, if bottom[0] is 4D with shape 100x3x40x60, the output
  // top[0] will have the same shape, and bottom[1] may have any of the
  // following shapes (for the given value of axis):
  //    (axis == 0 == -4) 100; 100x3; 100x3x40; 100x3x40x60
  //    (axis == 1 == -3)          3;     3x40;     3x40x60
  //    (axis == 2 == -2)                   40;       40x60
  //    (axis == 3 == -1)                                60
  // Furthermore, bottom[1] may have the empty shape (regardless of the value of
  // "axis") -- a scalar multiplier.
  optional int32 axis = 1 [default = 1];

  // (num_axes is ignored unless just one bottom is given and the scale is
  // a learned parameter of the layer.  Otherwise, num_axes is determined by the
  // number of axes by the second bottom.)
  // The number of axes of the input (bottom[0]) covered by the scale
  // parameter, or -1 to cover all axes of bottom[0] starting from `axis`.
  // Set num_axes := 0, to multiply with a zero-axis Blob: a scalar.
  optional int32 num_axes = 2 [default = 1];

  // (filler is ignored unless just one bottom is given and the scale is
  // a learned parameter of the layer.)
  // The initialization for the learned scale parameter.
  // Default is the unit (1) initialization, resulting in the ScaleLayer
  // initially performing the identity operation.
  optional FillerParameter filler = 3;

  // Whether to also learn a bias (equivalent to a ScaleLayer+BiasLayer, but
  // may be more efficient).  Initialized with bias_filler (defaults to 0).
  optional bool bias_term = 4 [default = false];
  optional FillerParameter bias_filler = 5;
}

message SigmoidParameter {
  enum Engine {
    DEFAULT = 0;
    CAFFE = 1;
    CUDNN = 2;
  }
  optional Engine engine = 1 [default = DEFAULT];
}

message SliceParameter {
  // The axis along which to slice -- may be negative to index from the end
  // (e.g., -1 for the last axis).
  // By default, SliceLayer concatenates blobs along the "channels" axis (1).
  optional int32 axis = 3 [default = 1];
  repeated uint32 slice_point = 2;

  // DEPRECATED: alias for "axis" -- does not support negative indexing.
  optional uint32 slice_dim = 1 [default = 1];
}

// Message that stores parameters used by SoftmaxLayer, SoftmaxWithLossLayer
message SoftmaxParameter {
  enum Engine {
    DEFAULT = 0;
    CAFFE = 1;
    CUDNN = 2;
  }
  optional Engine engine = 1 [default = DEFAULT];

  // The axis along which to perform the softmax -- may be negative to index
  // from the end (e.g., -1 for the last axis).
  // Any other axes will be evaluated as independent softmaxes.
  optional int32 axis = 2 [default = 1];
}

message TanHParameter {
  enum Engine {
    DEFAULT = 0;
    CAFFE = 1;
    CUDNN = 2;
  }
  optional Engine engine = 1 [default = DEFAULT];
}

// Message that stores parameters used by TileLayer
message TileParameter {
  // The index of the axis to tile.
  optional int32 axis = 1 [default = 1];

  // The number of copies (tiles) of the blob to output.
  optional int32 tiles = 2;
}

// Message that stores parameters used by ThresholdLayer
message ThresholdParameter {
  optional float threshold = 1 [default = 0]; // Strictly positive values
}

message WindowDataParameter {
  // Specify the data source.
  optional string source = 1;
  // For data pre-processing, we can do simple scaling and subtracting the
  // data mean, if provided. Note that the mean subtraction is always carried
  // out before scaling.
  optional float scale = 2 [default = 1];
  optional string mean_file = 3;
  // Specify the batch size.
  optional uint32 batch_size = 4;
  // Specify if we would like to randomly crop an image.
  optional uint32 crop_size = 5 [default = 0];
  // Specify if we want to randomly mirror data.
  optional bool mirror = 6 [default = false];
  // Foreground (object) overlap threshold
  optional float fg_threshold = 7 [default = 0.5];
  // Background (non-object) overlap threshold
  optional float bg_threshold = 8 [default = 0.5];
  // Fraction of batch that should be foreground objects
  optional float fg_fraction = 9 [default = 0.25];
  // Amount of contextual padding to add around a window
  // (used only by the window_data_layer)
  optional uint32 context_pad = 10 [default = 0];
  // Mode for cropping out a detection window
  // warp: cropped window is warped to a fixed size and aspect ratio
  // square: the tightest square around the window is cropped
  optional string crop_mode = 11 [default = "warp"];
  // cache_images: will load all images in memory for faster access
  optional bool cache_images = 12 [default = false];
  // append root_folder to locate images
  optional string root_folder = 13 [default = ""];
}

message SPPParameter {
  enum PoolMethod {
    MAX = 0;
    AVE = 1;
    STOCHASTIC = 2;
  }
  optional uint32 pyramid_height = 1;
  optional PoolMethod pool = 2 [default = MAX]; // The pooling method
  enum Engine {
    DEFAULT = 0;
    CAFFE = 1;
    CUDNN = 2;
  }
  optional Engine engine = 6 [default = DEFAULT];
}

// DEPRECATED: use LayerParameter.
message V1LayerParameter {
  repeated string bottom = 2;
  repeated string top = 3;
  optional string name = 4;
  repeated NetStateRule include = 32;
  repeated NetStateRule exclude = 33;
  enum LayerType {
    NONE = 0;
    ABSVAL = 35;
    ACCURACY = 1;
    ARGMAX = 30;
    BNLL = 2;
    CONCAT = 3;
    CONTRASTIVE_LOSS = 37;
    CONVOLUTION = 4;
    DATA = 5;
    DECONVOLUTION = 39;
    DROPOUT = 6;
    DUMMY_DATA = 32;
    EUCLIDEAN_LOSS = 7;
    ELTWISE = 25;
    EXP = 38;
    FLATTEN = 8;
    HDF5_DATA = 9;
    HDF5_OUTPUT = 10;
    HINGE_LOSS = 28;
    IM2COL = 11;
    IMAGE_DATA = 12;
    INFOGAIN_LOSS = 13;
    INNER_PRODUCT = 14;
    LRN = 15;
    MEMORY_DATA = 29;
    MULTINOMIAL_LOGISTIC_LOSS = 16;
    MVN = 34;
    POOLING = 17;
    POWER = 26;
    RELU = 18;
    SIGMOID = 19;
    SIGMOID_CROSS_ENTROPY_LOSS = 27;
    SILENCE = 36;
    SOFTMAX = 20;
    SOFTMAX_LOSS = 21;
    SPLIT = 22;
    SLICE = 33;
    TANH = 23;
    WINDOW_DATA = 24;
    THRESHOLD = 31;
  }
  optional LayerType type = 5;
  repeated BlobProto blobs = 6;
  repeated string param = 1001;
  repeated DimCheckMode blob_share_mode = 1002;
  enum DimCheckMode {
    STRICT = 0;
    PERMISSIVE = 1;
  }
  repeated float blobs_lr = 7;
  repeated float weight_decay = 8;
  repeated float loss_weight = 35;
  optional AccuracyParameter accuracy_param = 27;
  optional ArgMaxParameter argmax_param = 23;
  optional ConcatParameter concat_param = 9;
  optional ContrastiveLossParameter contrastive_loss_param = 40;
  optional ConvolutionParameter convolution_param = 10;
  optional DataParameter data_param = 11;
  optional DropoutParameter dropout_param = 12;
  optional DummyDataParameter dummy_data_param = 26;
  optional EltwiseParameter eltwise_param = 24;
  optional ExpParameter exp_param = 41;
  optional HDF5DataParameter hdf5_data_param = 13;
  optional HDF5OutputParameter hdf5_output_param = 14;
  optional HingeLossParameter hinge_loss_param = 29;
  optional ImageDataParameter image_data_param = 15;
  optional InfogainLossParameter infogain_loss_param = 16;
  optional InnerProductParameter inner_product_param = 17;
  optional LRNParameter lrn_param = 18;
  optional MemoryDataParameter memory_data_param = 22;
  optional MVNParameter mvn_param = 34;
  optional PoolingParameter pooling_param = 19;
  optional PowerParameter power_param = 21;
  optional ReLUParameter relu_param = 30;
  optional SigmoidParameter sigmoid_param = 38;
  optional SoftmaxParameter softmax_param = 39;
  optional SliceParameter slice_param = 31;
  optional TanHParameter tanh_param = 37;
  optional ThresholdParameter threshold_param = 25;
  optional WindowDataParameter window_data_param = 20;
  optional TransformationParameter transform_param = 36;
  optional LossParameter loss_param = 42;
  optional V0LayerParameter layer = 1;
}

// DEPRECATED: V0LayerParameter is the old way of specifying layer parameters
// in Caffe.  We keep this message type around for legacy support.
message V0LayerParameter {
  optional string name = 1; // the layer name
  optional string type = 2; // the string to specify the layer type

  // Parameters to specify layers with inner products.
  optional uint32 num_output = 3; // The number of outputs for the layer
  optional bool biasterm = 4 [default = true]; // whether to have bias terms
  optional FillerParameter weight_filler = 5; // The filler for the weight
  optional FillerParameter bias_filler = 6; // The filler for the bias

  optional uint32 pad = 7 [default = 0]; // The padding size
  optional uint32 kernelsize = 8; // The kernel size
  optional uint32 group = 9 [default = 1]; // The group size for group conv
  optional uint32 stride = 10 [default = 1]; // The stride
  enum PoolMethod {
    MAX = 0;
    AVE = 1;
    STOCHASTIC = 2;
  }
  optional PoolMethod pool = 11 [default = MAX]; // The pooling method
  optional float dropout_ratio = 12 [default = 0.5]; // dropout ratio

  optional uint32 local_size = 13 [default = 5]; // for local response norm
  optional float alpha = 14 [default = 1.]; // for local response norm
  optional float beta = 15 [default = 0.75]; // for local response norm
  optional float k = 22 [default = 1.];

  // For data layers, specify the data source
  optional string source = 16;
  // For data pre-processing, we can do simple scaling and subtracting the
  // data mean, if provided. Note that the mean subtraction is always carried
  // out before scaling.
  optional float scale = 17 [default = 1];
  optional string meanfile = 18;
  // For data layers, specify the batch size.
  optional uint32 batchsize = 19;
  // For data layers, specify if we would like to randomly crop an image.
  optional uint32 cropsize = 20 [default = 0];
  // For data layers, specify if we want to randomly mirror data.
  optional bool mirror = 21 [default = false];

  // The blobs containing the numeric parameters of the layer
  repeated BlobProto blobs = 50;
  // The ratio that is multiplied on the global learning rate. If you want to
  // set the learning ratio for one blob, you need to set it for all blobs.
  repeated float blobs_lr = 51;
  // The weight decay that is multiplied on the global weight decay.
  repeated float weight_decay = 52;

  // The rand_skip variable is for the data layer to skip a few data points
  // to avoid all asynchronous sgd clients to start at the same point. The skip
  // point would be set as rand_skip * rand(0,1). Note that rand_skip should not
  // be larger than the number of keys in the database.
  optional uint32 rand_skip = 53 [default = 0];

  // Fields related to detection (det_*)
  // foreground (object) overlap threshold
  optional float det_fg_threshold = 54 [default = 0.5];
  // background (non-object) overlap threshold
  optional float det_bg_threshold = 55 [default = 0.5];
  // Fraction of batch that should be foreground objects
  optional float det_fg_fraction = 56 [default = 0.25];

  // optional bool OBSOLETE_can_clobber = 57 [default = true];

  // Amount of contextual padding to add around a window
  // (used only by the window_data_layer)
  optional uint32 det_context_pad = 58 [default = 0];

  // Mode for cropping out a detection window
  // warp: cropped window is warped to a fixed size and aspect ratio
  // square: the tightest square around the window is cropped
  optional string det_crop_mode = 59 [default = "warp"];

  // For ReshapeLayer, one needs to specify the new dimensions.
  optional int32 new_num = 60 [default = 0];
  optional int32 new_channels = 61 [default = 0];
  optional int32 new_height = 62 [default = 0];
  optional int32 new_width = 63 [default = 0];

  // Whether or not ImageLayer should shuffle the list of files at every epoch.
  // It will also resize images if new_height or new_width are not zero.
  optional bool shuffle_images = 64 [default = false];

  // For ConcatLayer, one needs to specify the dimension for concatenation, and
  // the other dimensions must be the same for all the bottom blobs.
  // By default it will concatenate blobs along the channels dimension.
  optional uint32 concat_dim = 65 [default = 1];

  optional HDF5OutputParameter hdf5_output_param = 1001;
}

message PReLUParameter {
  // Parametric ReLU described in K. He et al, Delving Deep into Rectifiers:
  // Surpassing Human-Level Performance on ImageNet Classification, 2015.

  // Initial value of a_i. Default is a_i=0.25 for all i.
  optional FillerParameter filler = 1;
  // Whether or not slope paramters are shared across channels.
  optional bool channel_shared = 2 [default = false];
}<|MERGE_RESOLUTION|>--- conflicted
+++ resolved
@@ -313,11 +313,7 @@
 // NOTE
 // Update the next available ID when you add a new LayerParameter field.
 //
-<<<<<<< HEAD
-// LayerParameter next available layer-specific ID: 147 (last added: image_sample_data_param)
-=======
-// LayerParameter next available layer-specific ID: 147 (last added: recurrent_param)
->>>>>>> 42cd785e
+// LayerParameter next available layer-specific ID: 148 (last added: recurrent_param)
 message LayerParameter {
   optional string name = 1; // the layer name
   optional string type = 2; // the layer type
