#ifdef USE_LMDB
#include "caffe/util/db_lmdb.hpp"

#ifdef _MSC_VER
#include <io.h>
#include <direct.h>
#endif

#include <sys/stat.h>
#include <string>

namespace caffe { namespace db {

void LMDB::Open(const string& source, Mode mode) {
  MDB_CHECK(mdb_env_create(&mdb_env_));
  if (mode == NEW) {
<<<<<<< HEAD
#ifdef _MSC_VER	  
	CHECK_EQ(_mkdir(source.c_str()), 0) << "mkdir " << source << "failed";
#else
    CHECK_EQ(mkdir(source.c_str(), 0744), 0) << "mkdir " << source << "failed";
#endif
=======
    CHECK_EQ(mkdir(source.c_str(), 0744), 0) << "mkdir " << source << " failed";
>>>>>>> 67c1ec4d
  }
  int flags = 0;
  if (mode == READ) {
    flags = MDB_RDONLY | MDB_NOTLS;
  }
  int rc = mdb_env_open(mdb_env_, source.c_str(), flags, 0664);
#ifndef ALLOW_LMDB_NOLOCK
  MDB_CHECK(rc);
#else
  if (rc == EACCES) {
    LOG(WARNING) << "Permission denied. Trying with MDB_NOLOCK ...";
    // Close and re-open environment handle
    mdb_env_close(mdb_env_);
    MDB_CHECK(mdb_env_create(&mdb_env_));
    // Try again with MDB_NOLOCK
    flags |= MDB_NOLOCK;
    MDB_CHECK(mdb_env_open(mdb_env_, source.c_str(), flags, 0664));
  } else {
    MDB_CHECK(rc);
  }
#endif
  LOG(INFO) << "Opened lmdb " << source;
}

LMDBCursor* LMDB::NewCursor() {
  MDB_txn* mdb_txn;
  MDB_cursor* mdb_cursor;
  MDB_CHECK(mdb_txn_begin(mdb_env_, NULL, MDB_RDONLY, &mdb_txn));
  MDB_CHECK(mdb_dbi_open(mdb_txn, NULL, 0, &mdb_dbi_));
  MDB_CHECK(mdb_cursor_open(mdb_txn, mdb_dbi_, &mdb_cursor));
  return new LMDBCursor(mdb_txn, mdb_cursor);
}

LMDBTransaction* LMDB::NewTransaction() {
  return new LMDBTransaction(mdb_env_);
}

void LMDBTransaction::Put(const string& key, const string& value) {
  keys.push_back(key);
  values.push_back(value);
}

void LMDBTransaction::Commit() {
  MDB_dbi mdb_dbi;
  MDB_val mdb_key, mdb_data;
  MDB_txn *mdb_txn;

  // Initialize MDB variables
  MDB_CHECK(mdb_txn_begin(mdb_env_, NULL, 0, &mdb_txn));
  MDB_CHECK(mdb_dbi_open(mdb_txn, NULL, 0, &mdb_dbi));

  for (int i = 0; i < keys.size(); i++) {
    mdb_key.mv_size = keys[i].size();
    mdb_key.mv_data = const_cast<char*>(keys[i].data());
    mdb_data.mv_size = values[i].size();
    mdb_data.mv_data = const_cast<char*>(values[i].data());

    // Add data to the transaction
    int put_rc = mdb_put(mdb_txn, mdb_dbi, &mdb_key, &mdb_data, 0);
    if (put_rc == MDB_MAP_FULL) {
      // Out of memory - double the map size and retry
      mdb_txn_abort(mdb_txn);
      mdb_dbi_close(mdb_env_, mdb_dbi);
      DoubleMapSize();
      Commit();
      return;
    }
    // May have failed for some other reason
    MDB_CHECK(put_rc);
  }

  // Commit the transaction
  int commit_rc = mdb_txn_commit(mdb_txn);
  if (commit_rc == MDB_MAP_FULL) {
    // Out of memory - double the map size and retry
    mdb_dbi_close(mdb_env_, mdb_dbi);
    DoubleMapSize();
    Commit();
    return;
  }
  // May have failed for some other reason
  MDB_CHECK(commit_rc);

  // Cleanup after successful commit
  mdb_dbi_close(mdb_env_, mdb_dbi);
  keys.clear();
  values.clear();
}

void LMDBTransaction::DoubleMapSize() {
  struct MDB_envinfo current_info;
  MDB_CHECK(mdb_env_info(mdb_env_, &current_info));
  size_t new_size = current_info.me_mapsize * 2;
  DLOG(INFO) << "Doubling LMDB map size to " << (new_size>>20) << "MB ...";
  MDB_CHECK(mdb_env_set_mapsize(mdb_env_, new_size));
}

}  // namespace db
}  // namespace caffe
#endif  // USE_LMDB<|MERGE_RESOLUTION|>--- conflicted
+++ resolved
@@ -14,15 +14,11 @@
 void LMDB::Open(const string& source, Mode mode) {
   MDB_CHECK(mdb_env_create(&mdb_env_));
   if (mode == NEW) {
-<<<<<<< HEAD
-#ifdef _MSC_VER	  
-	CHECK_EQ(_mkdir(source.c_str()), 0) << "mkdir " << source << "failed";
-#else
-    CHECK_EQ(mkdir(source.c_str(), 0744), 0) << "mkdir " << source << "failed";
-#endif
-=======
-    CHECK_EQ(mkdir(source.c_str(), 0744), 0) << "mkdir " << source << " failed";
->>>>>>> 67c1ec4d
+    #ifdef _MSC_VER	  
+      CHECK_EQ(_mkdir(source.c_str()), 0) << "mkdir " << source << "failed";
+    #else
+      CHECK_EQ(mkdir(source.c_str(), 0744), 0) << "mkdir " << source << "failed";
+    #endif
   }
   int flags = 0;
   if (mode == READ) {
