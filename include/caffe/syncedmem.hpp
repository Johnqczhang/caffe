#ifndef CAFFE_SYNCEDMEM_HPP_
#define CAFFE_SYNCEDMEM_HPP_

#include <cstdlib>

#include "caffe/common.hpp"
#include "caffe/util/math_functions.hpp"

#include "caffe/greentea/greentea.hpp"

#define OPENCL_PAGE_ALIGN 4096
#define OPENCL_CACHE_ALIGN 64

namespace caffe {

<<<<<<< HEAD
// Theoretically, CaffeMallocHost and CaffeFreeHost should simply call the
// cudaMallocHost and cudaFree functions in order to create pinned memory.
// However, those codes rely on the existence of a CUDA GPU (I don't know
// why that is a must since allocating memory should not be accessing the
// GPU resource, but it just creates an error as of CUDA 5.0) and will cause
// problem when running on a machine without GPU. Thus, we simply define
// these two functions for safety and possible future change if the problem
// of calling CUDA functions disappears in a future version.
//
// In practice, although we are creating unpinned memory here, as long as we
// are constantly accessing them the memory pages almost always stays in
// the physical memory (assuming we have large enough memory installed), and
// does not seem to create a memory bottleneck here.

inline void CaffeMallocHost(void** ptr, size_t size) {
  // Make sure the memory is zero-copy usable in OpenCL
  // All OpenCL/CUDA memory copy operations might profit from this.
  CHECK_EQ(0, posix_memalign(ptr, OPENCL_PAGE_ALIGN,
                 ((size - 1)/OPENCL_CACHE_ALIGN + 1) * OPENCL_CACHE_ALIGN))
        << "Host memory allocation error";
=======
// If CUDA is available and in GPU mode, host memory will be allocated pinned,
// using cudaMallocHost. It avoids dynamic pinning for transfers (DMA).
// The improvement in performance seems negligible in the single GPU case,
// but might be more significant for parallel training. Most importantly,
// it improved stability for large models on many GPUs.
inline void CaffeMallocHost(void** ptr, size_t size) {
#ifndef CPU_ONLY
  if (Caffe::mode() == Caffe::GPU) {
    CUDA_CHECK(cudaMallocHost(ptr, size));
    return;
  }
#endif
  *ptr = malloc(size);
>>>>>>> c6b9f580
  CHECK(*ptr) << "host allocation of size " << size << " failed";
}

inline void CaffeFreeHost(void* ptr) {
#ifndef CPU_ONLY
  if (Caffe::mode() == Caffe::GPU) {
    CUDA_CHECK(cudaFreeHost(ptr));
    return;
  }
#endif
  free(ptr);
}

/**
 * @brief Manages memory allocation and synchronization between the host (CPU)
 *        and device (GPU).
 *
 * TODO(dox): more thorough description.
 */
class SyncedMemory {
 public:
#ifdef USE_GREENTEA
  SyncedMemory()
<<<<<<< HEAD
      : cpu_ptr_(NULL),
        gpu_ptr_(NULL),
        size_(0),
        head_(UNINITIALIZED),
        own_cpu_data_(false),
        device_context_(Caffe::GetDefaultDeviceContext()),
        cl_gpu_mem_(NULL) {
  }
  explicit SyncedMemory(DeviceContext *device_context)
      : cpu_ptr_(NULL),
        gpu_ptr_(NULL),
        size_(0),
        head_(UNINITIALIZED),
        own_cpu_data_(false),
        device_context_(device_context),
        cl_gpu_mem_(NULL) {
  }
  explicit SyncedMemory(size_t size, DeviceContext *device_context)
      : cpu_ptr_(NULL),
        gpu_ptr_(NULL),
        size_(size),
        head_(UNINITIALIZED),
        own_cpu_data_(false),
        device_context_(device_context),
        cl_gpu_mem_(NULL) {
  }
#else
  SyncedMemory()
  : cpu_ptr_(NULL), gpu_ptr_(NULL), size_(0), head_(UNINITIALIZED),
  own_cpu_data_(false), device_context_(Caffe::GetDefaultDeviceContext()) {}
  explicit SyncedMemory(DeviceContext *device_context)
  : cpu_ptr_(NULL), gpu_ptr_(NULL), size_(0), head_(UNINITIALIZED),
  own_cpu_data_(false), device_context_(device_context) {}
  explicit SyncedMemory(size_t size, DeviceContext *device_context)
  : cpu_ptr_(NULL), gpu_ptr_(NULL), size_(size), head_(UNINITIALIZED),
  own_cpu_data_(false), device_context_(device_context) {}
#endif

=======
      : cpu_ptr_(NULL), gpu_ptr_(NULL), size_(0), head_(UNINITIALIZED),
        own_cpu_data_(false), own_gpu_data_(false), gpu_device_(-1) {}
  explicit SyncedMemory(size_t size)
      : cpu_ptr_(NULL), gpu_ptr_(NULL), size_(size), head_(UNINITIALIZED),
        own_cpu_data_(false), own_gpu_data_(false), gpu_device_(-1) {}
>>>>>>> c6b9f580
  ~SyncedMemory();
  const void* cpu_data();
  void set_cpu_data(void* data);
  const void* gpu_data();
  void set_gpu_data(void* data);
  void* mutable_cpu_data();
  void* mutable_gpu_data();
  enum SyncedHead {
    UNINITIALIZED,
    HEAD_AT_CPU,
    HEAD_AT_GPU,
    SYNCED
  };
  SyncedHead head() {
    return head_;
  }
  size_t size() {
    return size_;
  }

#ifndef CPU_ONLY
  void async_gpu_push(const cudaStream_t& stream);
#endif

 private:
  void to_cpu();
  void to_gpu();
  void* cpu_ptr_;
  void* gpu_ptr_;

  size_t size_;
  SyncedHead head_;
  bool own_cpu_data_;
<<<<<<< HEAD
  DeviceContext *device_context_;
#ifdef USE_GREENTEA
  cl_mem cl_gpu_mem_;
#endif
=======
  bool own_gpu_data_;
  int gpu_device_;
>>>>>>> c6b9f580

DISABLE_COPY_AND_ASSIGN(SyncedMemory);
};
// class SyncedMemory

}  // namespace caffe

#endif  // CAFFE_SYNCEDMEM_HPP_<|MERGE_RESOLUTION|>--- conflicted
+++ resolved
@@ -4,63 +4,17 @@
 #include <cstdlib>
 
 #include "caffe/common.hpp"
+#include "caffe/greentea/greentea.hpp"
 #include "caffe/util/math_functions.hpp"
-
-#include "caffe/greentea/greentea.hpp"
 
 #define OPENCL_PAGE_ALIGN 4096
 #define OPENCL_CACHE_ALIGN 64
 
 namespace caffe {
 
-<<<<<<< HEAD
-// Theoretically, CaffeMallocHost and CaffeFreeHost should simply call the
-// cudaMallocHost and cudaFree functions in order to create pinned memory.
-// However, those codes rely on the existence of a CUDA GPU (I don't know
-// why that is a must since allocating memory should not be accessing the
-// GPU resource, but it just creates an error as of CUDA 5.0) and will cause
-// problem when running on a machine without GPU. Thus, we simply define
-// these two functions for safety and possible future change if the problem
-// of calling CUDA functions disappears in a future version.
-//
-// In practice, although we are creating unpinned memory here, as long as we
-// are constantly accessing them the memory pages almost always stays in
-// the physical memory (assuming we have large enough memory installed), and
-// does not seem to create a memory bottleneck here.
+void CaffeMallocHost(void** ptr, size_t size);
 
-inline void CaffeMallocHost(void** ptr, size_t size) {
-  // Make sure the memory is zero-copy usable in OpenCL
-  // All OpenCL/CUDA memory copy operations might profit from this.
-  CHECK_EQ(0, posix_memalign(ptr, OPENCL_PAGE_ALIGN,
-                 ((size - 1)/OPENCL_CACHE_ALIGN + 1) * OPENCL_CACHE_ALIGN))
-        << "Host memory allocation error";
-=======
-// If CUDA is available and in GPU mode, host memory will be allocated pinned,
-// using cudaMallocHost. It avoids dynamic pinning for transfers (DMA).
-// The improvement in performance seems negligible in the single GPU case,
-// but might be more significant for parallel training. Most importantly,
-// it improved stability for large models on many GPUs.
-inline void CaffeMallocHost(void** ptr, size_t size) {
-#ifndef CPU_ONLY
-  if (Caffe::mode() == Caffe::GPU) {
-    CUDA_CHECK(cudaMallocHost(ptr, size));
-    return;
-  }
-#endif
-  *ptr = malloc(size);
->>>>>>> c6b9f580
-  CHECK(*ptr) << "host allocation of size " << size << " failed";
-}
-
-inline void CaffeFreeHost(void* ptr) {
-#ifndef CPU_ONLY
-  if (Caffe::mode() == Caffe::GPU) {
-    CUDA_CHECK(cudaFreeHost(ptr));
-    return;
-  }
-#endif
-  free(ptr);
-}
+void CaffeFreeHost(void* ptr);
 
 /**
  * @brief Manages memory allocation and synchronization between the host (CPU)
@@ -72,12 +26,12 @@
  public:
 #ifdef USE_GREENTEA
   SyncedMemory()
-<<<<<<< HEAD
       : cpu_ptr_(NULL),
         gpu_ptr_(NULL),
         size_(0),
         head_(UNINITIALIZED),
         own_cpu_data_(false),
+        own_gpu_data_(false),
         device_context_(Caffe::GetDefaultDeviceContext()),
         cl_gpu_mem_(NULL) {
   }
@@ -87,6 +41,7 @@
         size_(0),
         head_(UNINITIALIZED),
         own_cpu_data_(false),
+        own_gpu_data_(false),
         device_context_(device_context),
         cl_gpu_mem_(NULL) {
   }
@@ -96,28 +51,40 @@
         size_(size),
         head_(UNINITIALIZED),
         own_cpu_data_(false),
+        own_gpu_data_(false),
         device_context_(device_context),
         cl_gpu_mem_(NULL) {
   }
 #else
   SyncedMemory()
-  : cpu_ptr_(NULL), gpu_ptr_(NULL), size_(0), head_(UNINITIALIZED),
-  own_cpu_data_(false), device_context_(Caffe::GetDefaultDeviceContext()) {}
+      : cpu_ptr_(NULL),
+        gpu_ptr_(NULL),
+        size_(0),
+        head_(UNINITIALIZED),
+        own_cpu_data_(false),
+        own_gpu_data_(false),
+        device_context_(Caffe::GetDefaultDeviceContext()) {
+  }
   explicit SyncedMemory(DeviceContext *device_context)
-  : cpu_ptr_(NULL), gpu_ptr_(NULL), size_(0), head_(UNINITIALIZED),
-  own_cpu_data_(false), device_context_(device_context) {}
+      : cpu_ptr_(NULL),
+        gpu_ptr_(NULL),
+        size_(0),
+        head_(UNINITIALIZED),
+        own_cpu_data_(false),
+        own_gpu_data_(false),
+        device_context_(device_context) {
+  }
   explicit SyncedMemory(size_t size, DeviceContext *device_context)
-  : cpu_ptr_(NULL), gpu_ptr_(NULL), size_(size), head_(UNINITIALIZED),
-  own_cpu_data_(false), device_context_(device_context) {}
+      : cpu_ptr_(NULL),
+        gpu_ptr_(NULL),
+        size_(size),
+        head_(UNINITIALIZED),
+        own_cpu_data_(false),
+        own_gpu_data_(false),
+        device_context_(device_context) {
+  }
 #endif
 
-=======
-      : cpu_ptr_(NULL), gpu_ptr_(NULL), size_(0), head_(UNINITIALIZED),
-        own_cpu_data_(false), own_gpu_data_(false), gpu_device_(-1) {}
-  explicit SyncedMemory(size_t size)
-      : cpu_ptr_(NULL), gpu_ptr_(NULL), size_(size), head_(UNINITIALIZED),
-        own_cpu_data_(false), own_gpu_data_(false), gpu_device_(-1) {}
->>>>>>> c6b9f580
   ~SyncedMemory();
   const void* cpu_data();
   void set_cpu_data(void* data);
@@ -139,8 +106,10 @@
   }
 
 #ifndef CPU_ONLY
+#ifdef USE_CUDA
   void async_gpu_push(const cudaStream_t& stream);
-#endif
+#endif  // USE_CUDA
+#endif  // !CPU_ONLY
 
  private:
   void to_cpu();
@@ -151,15 +120,13 @@
   size_t size_;
   SyncedHead head_;
   bool own_cpu_data_;
-<<<<<<< HEAD
+  bool own_gpu_data_;
   DeviceContext *device_context_;
+
 #ifdef USE_GREENTEA
   cl_mem cl_gpu_mem_;
 #endif
-=======
-  bool own_gpu_data_;
-  int gpu_device_;
->>>>>>> c6b9f580
+
 
 DISABLE_COPY_AND_ASSIGN(SyncedMemory);
 };
