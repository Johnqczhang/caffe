#ifndef CAFFE_OPTIMIZATION_SOLVER_HPP_
#define CAFFE_OPTIMIZATION_SOLVER_HPP_

#include <string>
#include <vector>

#include "caffe/device_context.hpp"
#include "caffe/net.hpp"

namespace caffe {

/**
 * @brief An interface for classes that perform optimization on Nets.
 *
 * Requires implementation of ApplyUpdate to compute a parameter update
 * given the current state of the Net parameters.
 */
template<typename Dtype>
class Solver {
 public:
  explicit Solver(const SolverParameter& param,
      const Solver* root_solver = NULL);
  explicit Solver(const string& param_file, const Solver* root_solver = NULL);
  void Init(const SolverParameter& param);
  void InitTrainNet();
  void InitTestNets();
  // The main entry of the solver function. In default, iter will be zero. Pass
  // in a non-zero iter number to resume training for a pre-trained net.
  virtual void Solve(const char* resume_file = NULL);
  inline void Solve(const string resume_file) {
    Solve(resume_file.c_str());
  }
  void Step(int iters);
  // The Restore method simply dispatches to one of the
  // RestoreSolverStateFrom___ protected methods. You should implement these
  // methods to restore the state from the appropriate snapshot type.
  void Restore(const char* resume_file);
  virtual ~Solver() {}
  inline const SolverParameter& param() const { return param_; }
  inline shared_ptr<Net<Dtype> > net() { return net_; }
  inline const vector<shared_ptr<Net<Dtype> > >& test_nets() {
    return test_nets_;
  }

  int iter() {
    return iter_;
  }
  virtual void SnapshotSolverState(const string& model_filename) = 0;


  // Invoked at specific points during an iteration
  class Callback {
   protected:
    virtual void on_start() = 0;
    virtual void on_gradients_ready() = 0;

    template <typename T>
    friend class Solver;
  };
  const vector<Callback*>& callbacks() const { return callbacks_; }
  void add_callback(Callback* value) {
    callbacks_.push_back(value);
  }

 protected:
  // Make and apply the update value for the current iteration.
  virtual void ApplyUpdate() = 0;
  // The Solver::Snapshot function implements the basic snapshotting utility
  // that stores the learned net. You should implement the SnapshotSolverState()
  // function that produces a SolverState protocol buffer that needs to be
  // written to disk together with the learned net.
  void Snapshot();
  string SnapshotFilename(const string extension);
  string SnapshotToBinaryProto();
  string SnapshotToHDF5();
  // The test routine
  void TestAll();
  void Test(const int test_net_id = 0);
  virtual void RestoreSolverStateFromHDF5(const string& state_file) = 0;
  virtual void RestoreSolverStateFromBinaryProto(const string& state_file) = 0;
  void DisplayOutputBlobs(const int net_id);

  SolverParameter param_;
  int iter_;
  int current_step_;
  shared_ptr<Net<Dtype> > net_;
  vector<shared_ptr<Net<Dtype> > > test_nets_;
<<<<<<< HEAD
  DeviceContext *device_context_;
=======
  vector<Callback*> callbacks_;

  // The root solver that holds root nets (actually containing shared layers)
  // in data parallelism
  const Solver* const root_solver_;
>>>>>>> c6b9f580

DISABLE_COPY_AND_ASSIGN(Solver);
};

<<<<<<< HEAD
=======
/**
 * @brief Solver that only computes gradients, used as worker
 *        for multi-GPU training.
 */
template <typename Dtype>
class WorkerSolver : public Solver<Dtype> {
 public:
  explicit WorkerSolver(const SolverParameter& param,
      const Solver<Dtype>* root_solver = NULL)
      : Solver<Dtype>(param, root_solver) {}

 protected:
  void ApplyUpdate() {}
  void SnapshotSolverState(const string& model_filename) {
    LOG(FATAL) << "Should not be called on worker solver.";
  }
  void RestoreSolverStateFromBinaryProto(const string& state_file) {
    LOG(FATAL) << "Should not be called on worker solver.";
  }
  void RestoreSolverStateFromHDF5(const string& state_file) {
    LOG(FATAL) << "Should not be called on worker solver.";
  }
};

>>>>>>> c6b9f580
/**
 * @brief Optimizes the parameters of a Net using
 *        stochastic gradient descent (SGD) with momentum.
 */
template<typename Dtype>
class SGDSolver : public Solver<Dtype> {
 public:
  explicit SGDSolver(const SolverParameter& param)
      : Solver<Dtype>(param) {
    PreSolve();
  }
  explicit SGDSolver(const string& param_file)
      : Solver<Dtype>(param_file) {
    PreSolve();
  }

  const vector<shared_ptr<Blob<Dtype> > >& history() {
    return history_;
  }

 protected:
  void PreSolve();
  Dtype GetLearningRate();
  virtual void ApplyUpdate();
  virtual void Normalize(int param_id);
  virtual void Regularize(int param_id);
  virtual void ComputeUpdateValue(int param_id, Dtype rate);
  virtual void ClipGradients();
  virtual void SnapshotSolverState(const string& model_filename);
  virtual void SnapshotSolverStateToBinaryProto(const string& model_filename);
  virtual void SnapshotSolverStateToHDF5(const string& model_filename);
  virtual void RestoreSolverStateFromHDF5(const string& state_file);
  virtual void RestoreSolverStateFromBinaryProto(const string& state_file);
  // history maintains the historical momentum data.
  // update maintains update related data and is not needed in snapshots.
  // temp maintains other information that might be needed in computation
  //   of gradients/updates and is not needed in snapshots
  vector<shared_ptr<Blob<Dtype> > > history_, update_, temp_;

DISABLE_COPY_AND_ASSIGN(SGDSolver);
};

template<typename Dtype>
class NesterovSolver : public SGDSolver<Dtype> {
 public:
  explicit NesterovSolver(const SolverParameter& param)
      : SGDSolver<Dtype>(param) {
  }
  explicit NesterovSolver(const string& param_file)
      : SGDSolver<Dtype>(param_file) {
  }

 protected:
  virtual void ComputeUpdateValue(int param_id, Dtype rate);

DISABLE_COPY_AND_ASSIGN(NesterovSolver);
};

template<typename Dtype>
class AdaGradSolver : public SGDSolver<Dtype> {
 public:
  explicit AdaGradSolver(const SolverParameter& param)
      : SGDSolver<Dtype>(param) {
    constructor_sanity_check();
  }
  explicit AdaGradSolver(const string& param_file)
      : SGDSolver<Dtype>(param_file) {
    constructor_sanity_check();
  }

 protected:
  virtual void ComputeUpdateValue(int param_id, Dtype rate);
  void constructor_sanity_check() {
    CHECK_EQ(0, this->param_.momentum())
        << "Momentum cannot be used with AdaGrad.";
  }

  DISABLE_COPY_AND_ASSIGN(AdaGradSolver);
};


template <typename Dtype>
class RMSPropSolver : public SGDSolver<Dtype> {
 public:
  explicit RMSPropSolver(const SolverParameter& param)
      : SGDSolver<Dtype>(param) { constructor_sanity_check(); }
  explicit RMSPropSolver(const string& param_file)
      : SGDSolver<Dtype>(param_file) { constructor_sanity_check(); }

 protected:
  virtual void ComputeUpdateValue(int param_id, Dtype rate);
  void constructor_sanity_check() {
    CHECK_EQ(0, this->param_.momentum())
        << "Momentum cannot be used with RMSProp.";
    CHECK_GE(this->param_.rms_decay(), 0)
        << "rms_decay should lie between 0 and 1.";
    CHECK_LT(this->param_.rms_decay(), 1)
        << "rms_decay should lie between 0 and 1.";
  }

  DISABLE_COPY_AND_ASSIGN(RMSPropSolver);
};

template <typename Dtype>
class AdaDeltaSolver : public SGDSolver<Dtype> {
 public:
  explicit AdaDeltaSolver(const SolverParameter& param)
      : SGDSolver<Dtype>(param) { AdaDeltaPreSolve(); }
  explicit AdaDeltaSolver(const string& param_file)
      : SGDSolver<Dtype>(param_file) { AdaDeltaPreSolve(); }

 protected:
  void AdaDeltaPreSolve();
  virtual void ComputeUpdateValue(int param_id, Dtype rate);

  DISABLE_COPY_AND_ASSIGN(AdaDeltaSolver);
};

/**
 * @brief AdamSolver, an algorithm for first-order gradient-based optimization
 *        of stochastic objective functions, based on adaptive estimates of
 *        lower-order moments. Described in [1].
 *
 * [1] D. P. Kingma and J. L. Ba, "ADAM: A Method for Stochastic Optimization."
 *     arXiv preprint arXiv:1412.6980v8 (2014).
 */
template <typename Dtype>
class AdamSolver : public SGDSolver<Dtype> {
 public:
  explicit AdamSolver(const SolverParameter& param)
      : SGDSolver<Dtype>(param) { AdamPreSolve();}
  explicit AdamSolver(const string& param_file)
      : SGDSolver<Dtype>(param_file) { AdamPreSolve(); }

 protected:
  void AdamPreSolve();
  virtual void ComputeUpdateValue(int param_id, Dtype rate);

  DISABLE_COPY_AND_ASSIGN(AdamSolver);
};

template <typename Dtype>
Solver<Dtype>* GetSolver(const SolverParameter& param) {
  SolverParameter_SolverType type = param.solver_type();

  switch (type) {
    case SolverParameter_SolverType_SGD:
      return new SGDSolver<Dtype>(param);
    case SolverParameter_SolverType_NESTEROV:
      return new NesterovSolver<Dtype>(param);
    case SolverParameter_SolverType_ADAGRAD:
      return new AdaGradSolver<Dtype>(param);
    case SolverParameter_SolverType_RMSPROP:
      return new RMSPropSolver<Dtype>(param);
    case SolverParameter_SolverType_ADADELTA:
      return new AdaDeltaSolver<Dtype>(param);
  case SolverParameter_SolverType_ADAM:
      return new AdamSolver<Dtype>(param);
  default:
      LOG(FATAL) << "Unknown SolverType: " << type;
  }
  return (Solver<Dtype>*) NULL;
}

}  // namespace caffe

#endif  // CAFFE_OPTIMIZATION_SOLVER_HPP_<|MERGE_RESOLUTION|>--- conflicted
+++ resolved
@@ -85,36 +85,34 @@
   int current_step_;
   shared_ptr<Net<Dtype> > net_;
   vector<shared_ptr<Net<Dtype> > > test_nets_;
-<<<<<<< HEAD
   DeviceContext *device_context_;
-=======
   vector<Callback*> callbacks_;
 
   // The root solver that holds root nets (actually containing shared layers)
   // in data parallelism
   const Solver* const root_solver_;
->>>>>>> c6b9f580
 
 DISABLE_COPY_AND_ASSIGN(Solver);
 };
 
-<<<<<<< HEAD
-=======
+
 /**
  * @brief Solver that only computes gradients, used as worker
  *        for multi-GPU training.
  */
-template <typename Dtype>
+template<typename Dtype>
 class WorkerSolver : public Solver<Dtype> {
  public:
   explicit WorkerSolver(const SolverParameter& param,
-      const Solver<Dtype>* root_solver = NULL)
-      : Solver<Dtype>(param, root_solver) {}
-
- protected:
-  void ApplyUpdate() {}
+                        const Solver<Dtype>* root_solver = NULL)
+      : Solver<Dtype>(param, root_solver) {
+  }
+
+ protected:
+  void ApplyUpdate() {
+  }
   void SnapshotSolverState(const string& model_filename) {
-    LOG(FATAL) << "Should not be called on worker solver.";
+    LOG(FATAL)<< "Should not be called on worker solver.";
   }
   void RestoreSolverStateFromBinaryProto(const string& state_file) {
     LOG(FATAL) << "Should not be called on worker solver.";
@@ -124,7 +122,6 @@
   }
 };
 
->>>>>>> c6b9f580
 /**
  * @brief Optimizes the parameters of a Net using
  *        stochastic gradient descent (SGD) with momentum.
