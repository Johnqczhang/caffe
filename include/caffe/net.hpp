--- conflicted
+++ resolved
@@ -154,14 +154,14 @@
   inline const vector<vector<Blob<Dtype>*> >& top_vecs() const {
     return top_vecs_;
   }
-<<<<<<< HEAD
 
   inline const vector<vector<int> >& bottom_id_vecs() const {
 	  return bottom_id_vecs_;
   }
   inline const vector<vector<int> >& top_id_vecs() const {
 	  return top_id_vecs_;
-=======
+  }
+
   /// @brief returns the ids of the top blobs of layer i
   inline const vector<int> & top_ids(int i) const {
     CHECK_GE(i, 0) << "Invalid layer id";
@@ -173,7 +173,6 @@
     CHECK_GE(i, 0) << "Invalid layer id";
     CHECK_LT(i, bottom_id_vecs_.size()) << "Invalid layer id";
     return bottom_id_vecs_[i];
->>>>>>> 67c1ec4d
   }
   inline const vector<vector<bool> >& bottom_need_backward() const {
     return bottom_need_backward_;
